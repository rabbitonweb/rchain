--- conflicted
+++ resolved
@@ -48,23 +48,9 @@
     for {
       peers <- NodeDiscovery[F].peers
       local <- TransportLayer[F].local
-<<<<<<< HEAD
-      sends <- peers.toList.traverse { peer =>
-                val msg = packet(local, serializedMessage)
-                TransportLayer[F].send(msg, peer).map(res => (res, peer))
-              }
-      successes <- sends.traverse {
-                    case (Left(err), _) =>
-                      Log[F].error(s"$err") *> List.empty[PeerNode].pure[F]
-                    case (Right(_), peer) =>
-                      List(peer).pure[F]
-                  }
-    } yield successes.flatten
-=======
-      msg   = PacketMessage(packet(local, serializedMessage))
+      msg   = packet(local, serializedMessage)
       _     <- TransportLayer[F].broadcast(peers, msg)
     } yield ()
->>>>>>> 6ef1f6d0
 
   def casperPacketHandler[
       F[_]: Monad: MultiParentCasper: NodeDiscovery: TransportLayer: Log: Time: ErrorHandler](
@@ -87,20 +73,11 @@
 
         case r: BlockRequest =>
           for {
-<<<<<<< HEAD
             dag      <- MultiParentCasper[F].blockDag
             local    <- TransportLayer[F].local
             block    = dag.blockLookup.get(r.hash).map(_.toByteString)
             maybeMsg = block.map(serializedMessage => packet(local, serializedMessage))
-            send     <- maybeMsg.traverse(msg => TransportLayer[F].send(msg, peer))
-=======
-            dag   <- MultiParentCasper[F].blockDag
-            local <- TransportLayer[F].local
-            block = dag.blockLookup.get(r.hash).map(_.toByteString)
-            maybeMsg = block.map(serializedMessage =>
-              PacketMessage(packet(local, serializedMessage)))
             send     <- maybeMsg.traverse(msg => TransportLayer[F].send(peer, msg))
->>>>>>> 6ef1f6d0
             hash     = PrettyPrinter.buildString(r.hash)
             logIntro = s"Received request for block $hash from $peer. "
             _ <- send match {
