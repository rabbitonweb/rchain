package coop.rchain.casper.util.rholang

import cats._
import cats.data.EitherT
import cats.effect.concurrent.MVar
import cats.effect.{Sync, _}
import cats.implicits._

import com.google.protobuf.ByteString
import coop.rchain.casper.protocol._
import coop.rchain.casper.util.rholang.RuntimeManager.StateHash
import coop.rchain.casper.util.{ConstructDeploy, ProtoUtil}
import coop.rchain.casper.CasperMetricsSource
import coop.rchain.catscontrib.Catscontrib.ToMonadOps
import coop.rchain.catscontrib.MonadTrans
import coop.rchain.crypto.hash.Blake2b512Random
<<<<<<< HEAD
import coop.rchain.metrics.{Metrics, Span}
=======
import coop.rchain.models.BlockHash.BlockHash
>>>>>>> ba6b0130
import coop.rchain.models.Expr.ExprInstance.GString
import coop.rchain.models.Validator.Validator
import coop.rchain.models.Var.VarInstance.FreeVar
import coop.rchain.models._
import coop.rchain.models.rholang.implicits._
import coop.rchain.rholang.interpreter.Runtime.RhoISpace
import coop.rchain.rholang.interpreter.accounting._
import coop.rchain.rholang.interpreter.errors.BugFoundError
import coop.rchain.rholang.interpreter.storage.implicits.matchListPar
import coop.rchain.rholang.interpreter.{
  ChargingReducer,
  ErrorLog,
  EvaluateResult,
  Interpreter,
  RhoType,
  Runtime,
  PrettyPrinter => RholangPrinter
}
import coop.rchain.rspace.{trace, Blake2b256Hash, Checkpoint, ReplayException}

trait RuntimeManager[F[_]] {

  type ReplayFailure = (Option[DeployData], Failed)

  def captureResults(
      startHash: StateHash,
      deploy: DeployData,
      name: String = "__SCALA__"
  ): F[Seq[Par]]
  def replayComputeState(startHash: StateHash)(
      terms: Seq[InternalProcessedDeploy],
      blockTime: Long,
      invalidBlocks: Map[BlockHash, Validator] = Map.empty[BlockHash, Validator]
  ): F[Either[(Option[DeployData], Failed), StateHash]]
  def computeState(hash: StateHash)(
      terms: Seq[DeployData],
      blockTime: Long,
      invalidBlocks: Map[BlockHash, Validator] = Map.empty[BlockHash, Validator]
  ): F[(StateHash, Seq[InternalProcessedDeploy])]
  def computeGenesis(
      terms: Seq[DeployData],
      blockTime: Long
  ): F[(StateHash, StateHash, Seq[InternalProcessedDeploy])]
  def computeBonds(startHash: StateHash): F[Seq[Bond]]
  def computeDeployPayment(startHash: StateHash)(user: ByteString, amount: Long): F[StateHash]
  def getData(hash: StateHash)(channel: Par): F[Seq[Par]]
  def getContinuation(hash: StateHash)(
      channels: Seq[Par]
  ): F[Seq[(Seq[BindPattern], Par)]]
  def emptyStateHash: StateHash
}

class RuntimeManagerImpl[F[_]: Concurrent: Metrics] private[rholang] (
    val emptyStateHash: StateHash,
    runtimeContainer: MVar[F, Runtime[F]]
) extends RuntimeManager[F] {

  private[this] val RuntimeManagerMetricsSource =
    Metrics.Source(CasperMetricsSource, "runtime-manager")
  private[this] val replayComputeStateLabel =
    Metrics.Source(RuntimeManagerMetricsSource, "replay-compute-state")
  private[this] val computeStateLabel = Metrics.Source(RuntimeManagerMetricsSource, "compute-state")
  private[this] val computeGenesisLabel =
    Metrics.Source(RuntimeManagerMetricsSource, "compute-genesis")

  def captureResults(
      start: StateHash,
      deploy: DeployData,
      name: String = "__SCALA__"
  ): F[Seq[Par]] =
    captureResults(start, deploy, Par().withExprs(Seq(Expr(GString(name)))))

  def captureResults(start: StateHash, deploy: DeployData, name: Par): F[Seq[Par]] =
    withResetRuntimeLock(start) { runtime =>
      computeEffect(runtime, runtime.reducer)(deploy)
        .ensure(
          BugFoundError("Unexpected error while capturing results from rholang")
        )(
          _.errors.isEmpty
        ) >> getData(runtime)(name)
    }

  private def computeEffect(runtime: Runtime[F], reducer: ChargingReducer[F])(
      deploy: DeployData
  ): F[EvaluateResult] =
    for {
      _      <- runtime.deployParametersRef.set(ProtoUtil.getRholangDeployParams(deploy))
      result <- doInj(deploy, reducer, runtime.errorLog)(runtime.cost)
    } yield result

  def replayComputeState(startHash: StateHash)(
      terms: Seq[InternalProcessedDeploy],
      blockTime: Long,
      invalidBlocks: Map[BlockHash, Validator] = Map.empty[BlockHash, Validator]
  ): F[Either[ReplayFailure, StateHash]] =
    withRuntimeLock { runtime =>
      for {
        span   <- Metrics[F].span(replayComputeStateLabel)
        _      <- setBlockTime(blockTime, runtime)
<<<<<<< HEAD
        _      <- span.mark("before-replay-deploys")
        result <- replayDeploys(startHash, terms, replayDeploy(runtime, span))
        _      <- span.close()
=======
        _      <- setInvalidBlocks(invalidBlocks, runtime)
        result <- replayDeploys(startHash, terms, replayDeploy(runtime))
>>>>>>> ba6b0130
      } yield result
    }

  def computeState(startHash: StateHash)(
      terms: Seq[DeployData],
      blockTime: Long,
      invalidBlocks: Map[BlockHash, Validator] = Map.empty[BlockHash, Validator]
  ): F[(StateHash, Seq[InternalProcessedDeploy])] =
    withRuntimeLock { runtime =>
      for {
        span   <- Metrics[F].span(computeStateLabel)
        _      <- setBlockTime(blockTime, runtime)
<<<<<<< HEAD
        _      <- span.mark("before-process-deploys")
        result <- processDeploys(startHash, terms, processDeploy(runtime, span))
        _      <- span.close()
=======
        _      <- setInvalidBlocks(invalidBlocks, runtime)
        result <- processDeploys(startHash, terms, processDeploy(runtime))
>>>>>>> ba6b0130
      } yield result
    }

  def computeGenesis(
      terms: Seq[DeployData],
      blockTime: Long
  ): F[(StateHash, StateHash, Seq[InternalProcessedDeploy])] = {
    val startHash = emptyStateHash
    withRuntimeLock { runtime =>
      for {
        span       <- Metrics[F].span(computeGenesisLabel)
        _          <- setBlockTime(blockTime, runtime)
        _          <- span.mark("before-process-deploys")
        evalResult <- processDeploys(startHash, terms, processDeploy(runtime, span))
        _          <- span.close()
      } yield (startHash, evalResult._1, evalResult._2)
    }
  }

  private def setBlockTime(
      blockTime: Long,
      runtime: Runtime[F]
  ): F[Unit] = {
    val timestamp: Par = Par(exprs = Seq(Expr(Expr.ExprInstance.GInt(blockTime))))
    runtime.blockTime.setParams(timestamp)
  }

  private def setInvalidBlocks(
      invalidBlocks: Map[BlockHash, Validator],
      runtime: Runtime[F]
  ): F[Unit] = {
    val invalidBlocksPar: Par =
      Par(
        exprs = Seq(
          Expr(
            Expr.ExprInstance.EMapBody(
              ParMap(SortedParMap(invalidBlocks.map {
                case (validator, blockHash) =>
                  (
                    RhoType.ByteArray(validator.toByteArray),
                    RhoType.ByteArray(blockHash.toByteArray)
                  )
              }))
            )
          )
        )
      )
    runtime.invalidBlocks.setParams(invalidBlocksPar)
  }

  def computeBonds(hash: StateHash): F[Seq[Bond]] =
    captureResults(hash, ConstructDeploy.sourceDeployNow(bondsQuerySource()))
      .ensureOr(
        bondsPar =>
          new IllegalArgumentException(
            s"Incorrect number of results from query of current bonds: ${bondsPar.size}"
          )
      )(bondsPar => bondsPar.size == 1)
      .map { bondsPar =>
        toBondSeq(bondsPar.head)
      }

  private def bondsQuerySource(name: String = "__SCALA__"): String =
    s"""
       # new rl(`rho:registry:lookup`), poSCh in {
       #   rl!(`rho:rchain:pos`, *poSCh) |
       #   for(@(_, PoS) <- poSCh) {
       #     @PoS!("getBonds", "$name")
       #   }
       # }
       """.stripMargin('#')

  def computeDeployPayment(start: StateHash)(user: ByteString, amount: Long): F[StateHash] =
    withResetRuntimeLock(start)(
      runtime =>
        computeDeployPayment(runtime, runtime.reducer, runtime.space)(user, amount)
          .map(_.root.toByteString)
    )

  private def computeDeployPayment(
      runtime: Runtime[F],
      reducer: ChargingReducer[F],
      space: RhoISpace[F]
  )(user: ByteString, amount: Long): F[Checkpoint] =
    for {
      _ <- computeEffect(runtime, reducer)(
            ConstructDeploy.sourceDeployNow(deployPaymentSource(amount)).withDeployer(user)
          ).ensure(BugFoundError("Deploy payment failed unexpectedly"))(_.errors.isEmpty)
      consumeResult <- getResult(runtime, space)()
      result <- consumeResult match {
                 case Seq(RhoType.Tuple2(RhoType.Boolean(true), Par.defaultInstance)) =>
                   space.createCheckpoint()
                 case Seq(RhoType.Tuple2(RhoType.Boolean(false), RhoType.String(error))) =>
                   BugFoundError(s"Deploy payment failed unexpectedly: $error")
                     .raiseError[F, Checkpoint]
                 case Seq() =>
                   BugFoundError("Expected response message was not received")
                     .raiseError[F, Checkpoint]
                 case other =>
                   val contentAsStr = other.map(RholangPrinter().buildString(_)).mkString(",")
                   BugFoundError(
                     s"Deploy payment returned unexpected result: [$contentAsStr ]"
                   ).raiseError[F, Checkpoint]
               }
    } yield result

  private def deployPaymentSource(amount: Long, name: String = "__SCALA__"): String =
    s"""
       # new rl(`rho:registry:lookup`), poSCh in {
       #   rl!(`rho:rchain:pos`, *poSCh) |
       #   for(@(_, PoS) <- poSCh) {
       #     @PoS!("pay", $amount, "$name")
       #   }
       # }
       """.stripMargin('#')

  private def withRuntimeLock[A](f: Runtime[F] => F[A]): F[A] =
    Sync[F].bracket(runtimeContainer.take)(f)(runtimeContainer.put)

  private def withResetRuntimeLock[R](hash: StateHash)(block: Runtime[F] => F[R]): F[R] =
    withRuntimeLock(
      runtime => runtime.space.reset(Blake2b256Hash.fromByteString(hash)) >> block(runtime)
    )

  private def toBondSeq(bondsMap: Par): Seq[Bond] =
    bondsMap.exprs.head.getEMapBody.ps.map {
      case (validator: Par, bond: Par) =>
        assert(validator.exprs.length == 1, "Validator in bonds map wasn't a single string.")
        assert(bond.exprs.length == 1, "Stake in bonds map wasn't a single integer.")
        val validatorName = validator.exprs.head.getGByteArray
        val stakeAmount   = bond.exprs.head.getETupleBody.ps.head.exprs.head.getGInt
        Bond(validatorName, stakeAmount)
    }.toList

  def getData(hash: StateHash)(channel: Par): F[Seq[Par]] =
    withResetRuntimeLock(hash)(getData(_)(channel))

  private def getData(
      runtime: Runtime[F]
  )(channel: Par): F[Seq[Par]] =
    runtime.space.getData(channel).map(_.flatMap(_.a.pars))

  private def getResult(runtime: Runtime[F], space: RhoISpace[F])(
      name: String = "__SCALA__"
  ): F[Seq[Par]] = {

    val channel                 = Par().withExprs(Seq(Expr(GString(name))))
    val pattern                 = BindPattern(Seq(EVar(FreeVar(0))), freeCount = 1)
    val cont                    = TaggedContinuation().withParBody(ParWithRandom(Par()))
    implicit val cost: _cost[F] = runtime.cost

    space.consume(Seq(channel), Seq(pattern), cont, persist = false)(matchListPar).map {
      case Some((_, dataList)) => dataList.flatMap(_.value.pars)
      case None                => Seq.empty[Par]
    }
  }

  def getContinuation(
      hash: StateHash
  )(channels: Seq[Par]): F[Seq[(Seq[BindPattern], Par)]] =
    withResetRuntimeLock(hash)(
      _.space
        .getWaitingContinuations(channels)
        .map(
          _.filter(_.continuation.taggedCont.isParBody)
            .map(result => (result.patterns, result.continuation.taggedCont.parBody.get.body))
        )
    )

  private def processDeploys(
      startHash: StateHash,
      terms: Seq[DeployData],
      processDeploy: (Blake2b256Hash, DeployData) => F[(Blake2b256Hash, InternalProcessedDeploy)]
  ): F[(StateHash, Seq[InternalProcessedDeploy])] = {

    val startHashBlake = Blake2b256Hash.fromByteString(startHash)
    terms.toList
      .foldM((startHashBlake, Seq.empty[InternalProcessedDeploy])) {
        case ((hash, results), deploy) => {
          processDeploy(hash, deploy).map(_.bimap(identity, results :+ _))
        }
      }
      .map(_.bimap(_.toByteString, x => x))
  }

  private def processDeploy(runtime: Runtime[F], span: Span[F])(
      startHash: Blake2b256Hash,
      deploy: DeployData
  ): F[(Blake2b256Hash, InternalProcessedDeploy)] =
    for {
      _                            <- span.mark("before-process-deploy-reset")
      _                            <- runtime.space.reset(startHash)
      _                            <- span.mark("before-process-deploy-compute-effect")
      evaluateResult               <- computeEffect(runtime, runtime.reducer)(deploy)
      EvaluateResult(cost, errors) = evaluateResult
      _                            <- span.mark("before-process-deploy-create-checkpoint")
      newCheckpoint                <- runtime.space.createCheckpoint()
      deployResult = InternalProcessedDeploy(
        deploy,
        Cost.toProto(cost),
        newCheckpoint.log,
        Seq.empty[trace.Event],
        DeployStatus.fromErrors(errors)
      )
      newHash = if (errors.isEmpty) newCheckpoint.root else startHash
      _       <- span.mark("process-deploy-finished")
    } yield (newHash, deployResult)

  private def replayDeploys(
      startHash: StateHash,
      terms: Seq[InternalProcessedDeploy],
      replayDeploy: (
          Blake2b256Hash,
          InternalProcessedDeploy
      ) => F[Either[ReplayFailure, Blake2b256Hash]]
  ): F[Either[ReplayFailure, StateHash]] = {

    val startHashBlake = Blake2b256Hash.fromByteString(startHash)
    val result = terms.toList.foldM(startHashBlake.asRight[ReplayFailure]) {
      case (hash, deploy) =>
        hash.flatTraverse(replayDeploy(_, deploy))
    }
    result.nested.map(_.toByteString).value
  }

  private def replayDeploy(runtime: Runtime[F], span: Span[F])(
      hash: Blake2b256Hash,
      processedDeploy: InternalProcessedDeploy
  ): F[Either[ReplayFailure, Blake2b256Hash]] = {
    import processedDeploy._
    for {
      _                    <- span.mark("before-replay-deploy-reset-rig")
      _                    <- runtime.replaySpace.resetAndRig(hash, processedDeploy.deployLog)
      _                    <- span.mark("before-replay-deploy-compute-effect")
      replayEvaluateResult <- computeEffect(runtime, runtime.replayReducer)(processedDeploy.deploy)
      //TODO: compare replay deploy cost to given deploy cost
      EvaluateResult(_, errors) = replayEvaluateResult
      _                         <- span.mark("before-replay-deploy-status")
      cont <- DeployStatus.fromErrors(errors) match {
               case int: InternalErrors =>
                 (deploy.some, int: Failed).asLeft[Blake2b256Hash].pure[F]
               case replayStatus =>
                 if (status.isFailed != replayStatus.isFailed)
                   (deploy.some, ReplayStatusMismatch(replayStatus, status): Failed)
                     .asLeft[Blake2b256Hash]
                     .pure[F]
                 else if (errors.nonEmpty)
                   hash.asRight[ReplayFailure].pure[F]
                 else
                   for {
                     _             <- span.mark("before-replay-deploy-create-checkpoint")
                     checkpointErr <- runtime.replaySpace.createCheckpoint().attempt
                     result <- checkpointErr match {
                                case Right(newCheckpoint) =>
                                  newCheckpoint.root
                                    .asRight[ReplayFailure]
                                    .pure[F]
                                case Left(ex: ReplayException) =>
                                  (none[DeployData], UnusedCommEvent(ex): Failed)
                                    .asLeft[Blake2b256Hash]
                                    .pure[F]
                                case Left(ex) =>
                                  (none[DeployData], UserErrors(Vector(ex)): Failed)
                                    .asLeft[Blake2b256Hash]
                                    .pure[F]
                              }
                   } yield result
             }
      _ <- span.mark("replay-deploy-finished")
    } yield cont
  }

  private[this] def doInj(
      deploy: DeployData,
      reducer: ChargingReducer[F],
      errorLog: ErrorLog[F]
  )(implicit C: _cost[F]): F[EvaluateResult] = {
    implicit val rand: Blake2b512Random = Blake2b512Random(
      DeployData.toByteArray(ProtoUtil.stripDeployData(deploy))
    )
    Interpreter[F].injAttempt(
      reducer,
      errorLog,
      deploy.term,
      Cost(deploy.phloLimit)
    )
  }
}

object RuntimeManager {

  type StateHash = ByteString

  def fromRuntime[F[_]: Concurrent: Sync: Metrics](
      active: Runtime[F]
  ): F[RuntimeManager[F]] =
    for {
      _                <- active.space.clear()
      _                <- active.replaySpace.clear()
      _                <- Runtime.injectEmptyRegistryRoot(active.space, active.replaySpace)
      checkpoint       <- active.space.createCheckpoint()
      replayCheckpoint <- active.replaySpace.createCheckpoint()
      hash             = ByteString.copyFrom(checkpoint.root.bytes.toArray)
      replayHash       = ByteString.copyFrom(replayCheckpoint.root.bytes.toArray)
      _                = assert(hash == replayHash)
      runtime          <- MVar[F].of(active)
    } yield new RuntimeManagerImpl(hash, runtime)

  def forTrans[F[_]: Monad, T[_[_], _]: MonadTrans](
      runtimeManager: RuntimeManager[F]
  ): RuntimeManager[T[F, ?]] =
    new RuntimeManager[T[F, ?]] {

      override def captureResults(
          start: StateHash,
          deploy: DeployData,
          name: String
      ): T[F, Seq[Par]] = runtimeManager.captureResults(start, deploy, name).liftM[T]

      override def replayComputeState(hash: StateHash)(
          terms: Seq[InternalProcessedDeploy],
          blockTime: Long,
          invalidBlocks: Map[BlockHash, Validator]
      ): T[F, Either[ReplayFailure, StateHash]] =
        runtimeManager.replayComputeState(hash)(terms, blockTime, invalidBlocks).liftM[T]

      override def computeState(hash: StateHash)(
          terms: Seq[DeployData],
          blockTime: Long,
          invalidBlocks: Map[BlockHash, Validator]
      ): T[F, (StateHash, Seq[InternalProcessedDeploy])] =
        runtimeManager.computeState(hash)(terms, blockTime, invalidBlocks).liftM[T]

      def computeGenesis(
          terms: Seq[DeployData],
          blockTime: Long
      ): T[F, (StateHash, StateHash, Seq[InternalProcessedDeploy])] =
        runtimeManager.computeGenesis(terms, blockTime).liftM[T]

      override def computeBonds(hash: StateHash): T[F, Seq[Bond]] =
        runtimeManager.computeBonds(hash).liftM[T]

      override def computeDeployPayment(
          start: StateHash
      )(user: ByteString, amount: Long): T[F, StateHash] =
        runtimeManager.computeDeployPayment(start)(user, amount).liftM[T]

      override def getData(hash: StateHash)(channel: Par): T[F, Seq[Par]] =
        runtimeManager.getData(hash)(channel).liftM[T]

      override def getContinuation(
          hash: StateHash
      )(channels: Seq[Par]): T[F, Seq[(Seq[BindPattern], Par)]] =
        runtimeManager.getContinuation(hash)(channels).liftM[T]

      override val emptyStateHash: StateHash = runtimeManager.emptyStateHash
    }

  def eitherTRuntimeManager[E, F[_]: Monad](
      rm: RuntimeManager[F]
  ): RuntimeManager[EitherT[F, E, ?]] =
    RuntimeManager.forTrans[F, EitherT[?[_], E, ?]](rm)
}<|MERGE_RESOLUTION|>--- conflicted
+++ resolved
@@ -14,11 +14,8 @@
 import coop.rchain.catscontrib.Catscontrib.ToMonadOps
 import coop.rchain.catscontrib.MonadTrans
 import coop.rchain.crypto.hash.Blake2b512Random
-<<<<<<< HEAD
 import coop.rchain.metrics.{Metrics, Span}
-=======
 import coop.rchain.models.BlockHash.BlockHash
->>>>>>> ba6b0130
 import coop.rchain.models.Expr.ExprInstance.GString
 import coop.rchain.models.Validator.Validator
 import coop.rchain.models.Var.VarInstance.FreeVar
@@ -118,14 +115,10 @@
       for {
         span   <- Metrics[F].span(replayComputeStateLabel)
         _      <- setBlockTime(blockTime, runtime)
-<<<<<<< HEAD
+        _      <- setInvalidBlocks(invalidBlocks, runtime)
         _      <- span.mark("before-replay-deploys")
         result <- replayDeploys(startHash, terms, replayDeploy(runtime, span))
         _      <- span.close()
-=======
-        _      <- setInvalidBlocks(invalidBlocks, runtime)
-        result <- replayDeploys(startHash, terms, replayDeploy(runtime))
->>>>>>> ba6b0130
       } yield result
     }
 
@@ -138,14 +131,10 @@
       for {
         span   <- Metrics[F].span(computeStateLabel)
         _      <- setBlockTime(blockTime, runtime)
-<<<<<<< HEAD
+        _      <- setInvalidBlocks(invalidBlocks, runtime)
         _      <- span.mark("before-process-deploys")
         result <- processDeploys(startHash, terms, processDeploy(runtime, span))
         _      <- span.close()
-=======
-        _      <- setInvalidBlocks(invalidBlocks, runtime)
-        result <- processDeploys(startHash, terms, processDeploy(runtime))
->>>>>>> ba6b0130
       } yield result
     }
 
