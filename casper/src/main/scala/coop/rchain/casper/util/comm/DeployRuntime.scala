package coop.rchain.casper.util.comm

import cats.{Id, Monad, MonadError}
import cats.effect.{Sync, Timer}
import cats.implicits._
import coop.rchain.casper.protocol
import coop.rchain.casper.protocol._
import coop.rchain.casper.util.ProtoUtil
import coop.rchain.casper.util.comm.ListenAtName._
import coop.rchain.catscontrib.Catscontrib._
import coop.rchain.catscontrib._
import coop.rchain.models.Par

import scala.io.Source
import scala.language.higherKinds
import scala.util._

object DeployRuntime {

  type ErrorHandler[F[_]] = ApplicativeError_[F, Throwable]

  def propose[F[_]: Monad: ErrorHandler: Capture: DeployService](): F[Unit] =
    gracefulExit(
      for {
        response <- DeployService[F].createBlock()
        _        <- Capture[F].capture { println(s"Response: ${response._2}") }
      } yield ()
    )

  def showBlock[F[_]: Monad: ErrorHandler: Capture: DeployService](hash: String): F[Unit] =
    gracefulExit(DeployService[F].showBlock(BlockQuery(hash)).map(println(_)))

  def showMainChain[F[_]: Monad: ErrorHandler: Capture: DeployService](depth: Int): F[Unit] =
    gracefulExit(DeployService[F].showMainChain(BlocksQuery(depth)).map(println(_)))

  def listenForDataAtName[F[_]: Sync: DeployService: Timer: Capture](
      depth: Int,
      name: Id[Name]
  ): F[Unit] =
    gracefulExit {
      listenAtNameUntilChanges(name) { par: Par =>
<<<<<<< HEAD
        val channel = Channel(ChannelInstance.Quote(par))
        val request = DataAtNameQuery(depth, Some(channel))
=======
        val request = par
>>>>>>> c13d0b63
        DeployService[F].listenForDataAtName(request) map (_.blockResults)
      }
    }

  def listenForContinuationAtName[F[_]: Sync: Timer: DeployService: Capture](
      depth: Int,
      names: List[Name]
  ): F[Unit] =
    gracefulExit {
      listenAtNameUntilChanges(names) { pars: List[Par] =>
<<<<<<< HEAD
        val channels = pars.map(par => Channel(ChannelInstance.Quote(par)))
        val request  = ContinuationAtNameQuery(depth, channels)
=======
        val request = Pars(pars)
>>>>>>> c13d0b63
        DeployService[F].listenForContinuationAtName(request) map (_.blockResults)
      }
    }

  //Accepts a Rholang source file and deploys it to Casper
  def deployFileProgram[F[_]: Monad: ErrorHandler: Capture: DeployService](
      purseAddress: String,
      phloLimit: PhloLimit,
      phloPrice: PhloPrice,
      nonce: Int,
      file: String
  ): F[Unit] =
    Try(Source.fromFile(file).mkString) match {
      case Success(code) =>
        gracefulExit(
          for {
            timestamp <- Capture[F].capture { System.currentTimeMillis() }
            //TODO: allow user to specify their public key
            d = DeployData()
              .withTimestamp(timestamp)
              .withTerm(code)
              .withFrom(purseAddress)
              .withPhloLimit(phloLimit)
              .withPhloPrice(phloPrice)
              .withNonce(nonce)
            response <- DeployService[F].deploy(d)
            _ <- Capture[F].capture {
                  println(s"Response: ${response._2}")
                }
          } yield ()
        )

      case Failure(ex) =>
        Capture[F].capture { println(s"Error with given file: \n${ex.getMessage()}") }
    }

  //Simulates user requests by randomly deploying things to Casper.
  def deployDemoProgram[F[_]: Monad: ErrorHandler: Capture: DeployService]: F[Unit] =
    gracefulExit(MonadOps.forever(singleDeploy[F]))

  private def singleDeploy[F[_]: Monad: Capture: DeployService]: F[Unit] =
    for {
      id <- Capture[F].capture { scala.util.Random.nextInt(100) }
      d  = ProtoUtil.basicDeployData(id)
      _ <- Capture[F].capture {
            println(s"Sending the following to Casper: ${d.term}")
          }
      response <- DeployService[F].deploy(d)
      _ <- Capture[F].capture {
            println(s"Response: ${response._2}")
          }
      _ <- IOUtil.sleep[F](4000L)
    } yield ()

  private def gracefulExit[F[_]: Monad: ErrorHandler: Capture, A](program: F[A]): F[Unit] =
    for {
      result <- program.attempt
      _ <- result match {
            case Left(ex) => Capture[F].capture(println(s"Error: ${processError(ex).getMessage}"))
            case _        => ().pure[F]
          }
    } yield ()

  private def processError(t: Throwable): Throwable =
    Option(t.getCause).getOrElse(t)

}<|MERGE_RESOLUTION|>--- conflicted
+++ resolved
@@ -39,12 +39,7 @@
   ): F[Unit] =
     gracefulExit {
       listenAtNameUntilChanges(name) { par: Par =>
-<<<<<<< HEAD
-        val channel = Channel(ChannelInstance.Quote(par))
-        val request = DataAtNameQuery(depth, Some(channel))
-=======
-        val request = par
->>>>>>> c13d0b63
+        val request = DataAtNameQuery(depth, Some(par))
         DeployService[F].listenForDataAtName(request) map (_.blockResults)
       }
     }
@@ -55,12 +50,7 @@
   ): F[Unit] =
     gracefulExit {
       listenAtNameUntilChanges(names) { pars: List[Par] =>
-<<<<<<< HEAD
-        val channels = pars.map(par => Channel(ChannelInstance.Quote(par)))
-        val request  = ContinuationAtNameQuery(depth, channels)
-=======
-        val request = Pars(pars)
->>>>>>> c13d0b63
+        val request  = ContinuationAtNameQuery(depth, pars)
         DeployService[F].listenForContinuationAtName(request) map (_.blockResults)
       }
     }
