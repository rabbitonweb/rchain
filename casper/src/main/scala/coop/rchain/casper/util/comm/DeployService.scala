package coop.rchain.casper.util.comm

import java.io.Closeable
import java.util.concurrent.TimeUnit

import com.google.protobuf.empty.Empty
import coop.rchain.casper.protocol._
import coop.rchain.models.Par
import io.grpc.{ManagedChannel, ManagedChannelBuilder}
import monix.eval.Task

trait DeployService[F[_]] {
  def deploy(d: DeployData): F[(Boolean, String)]
  def createBlock(): F[(Boolean, String)] //create block and add to Casper internal state
  def showBlock(q: BlockQuery): F[String]
  def showMainChain(q: BlocksQuery): F[String]
  def addBlock(b: BlockMessage): F[(Boolean, String)]
<<<<<<< HEAD
  def listenForDataAtName(request: DataAtNameQuery): F[ListeningNameDataResponse]
  def listenForContinuationAtName(
      request: ContinuationAtNameQuery
  ): F[ListeningNameContinuationResponse]
=======
  def listenForDataAtName(request: Par): F[ListeningNameDataResponse]
  def listenForContinuationAtName(request: Pars): F[ListeningNameContinuationResponse]
>>>>>>> c13d0b63
}

object DeployService {
  def apply[F[_]](implicit ev: DeployService[F]): DeployService[F] = ev
}

class GrpcDeployService(host: String, port: Int, maxMessageSize: Int)
    extends DeployService[Task]
    with Closeable {

  private val channel: ManagedChannel =
    ManagedChannelBuilder
      .forAddress(host, port)
      .maxInboundMessageSize(maxMessageSize)
      .usePlaintext(true)
      .build
  private val blockingStub = DeployServiceGrpc.blockingStub(channel)

  def deploy(d: DeployData): Task[(Boolean, String)] = Task.delay {
    val response = blockingStub.doDeploy(d)
    (response.success, response.message)
  }

  def createBlock(): Task[(Boolean, String)] =
    Task.delay {
      val response = blockingStub.createBlock(Empty())
      (response.success, response.message)
    }

  def showBlock(q: BlockQuery): Task[String] = Task.delay {
    val response = blockingStub.showBlock(q)
    response.toProtoString
  }

  def showMainChain(q: BlocksQuery): Task[String] = Task.delay {
    val response = blockingStub.showMainChain(q).toList

    val showResponses = response.map(bi => s"""
------------- block ${bi.blockNumber} ---------------
${bi.toProtoString}
-----------------------------------------------------
""").mkString("\n")

    val showLength =
      s"""
(sub)chain length: ${response.length}
"""
    showResponses + "\n" + showLength
  }

  def addBlock(b: BlockMessage): Task[(Boolean, String)] = Task.delay {
    val response = blockingStub.addBlock(b)
    (response.success, response.message)
  }

<<<<<<< HEAD
  def listenForDataAtName(request: DataAtNameQuery): Task[ListeningNameDataResponse] = Task.delay {
    blockingStub.listenForDataAtName(request)
  }

  def listenForContinuationAtName(
      request: ContinuationAtNameQuery
  ): Task[ListeningNameContinuationResponse] =
=======
  def listenForDataAtName(request: Par): Task[ListeningNameDataResponse] = Task.delay {
    blockingStub.listenForDataAtName(request)
  }

  def listenForContinuationAtName(request: Pars): Task[ListeningNameContinuationResponse] =
>>>>>>> c13d0b63
    Task.delay {
      blockingStub.listenForContinuationAtName(request)
    }

  override def close(): Unit = {
    val terminated = channel.shutdown().awaitTermination(10, TimeUnit.SECONDS)
    if (!terminated) {
      println(
        "warn: did not shutdown after 10 seconds, retrying with additional 10 seconds timeout"
      )
      channel.awaitTermination(10, TimeUnit.SECONDS)
    }
  }
}<|MERGE_RESOLUTION|>--- conflicted
+++ resolved
@@ -15,15 +15,10 @@
   def showBlock(q: BlockQuery): F[String]
   def showMainChain(q: BlocksQuery): F[String]
   def addBlock(b: BlockMessage): F[(Boolean, String)]
-<<<<<<< HEAD
   def listenForDataAtName(request: DataAtNameQuery): F[ListeningNameDataResponse]
   def listenForContinuationAtName(
       request: ContinuationAtNameQuery
   ): F[ListeningNameContinuationResponse]
-=======
-  def listenForDataAtName(request: Par): F[ListeningNameDataResponse]
-  def listenForContinuationAtName(request: Pars): F[ListeningNameContinuationResponse]
->>>>>>> c13d0b63
 }
 
 object DeployService {
@@ -79,7 +74,6 @@
     (response.success, response.message)
   }
 
-<<<<<<< HEAD
   def listenForDataAtName(request: DataAtNameQuery): Task[ListeningNameDataResponse] = Task.delay {
     blockingStub.listenForDataAtName(request)
   }
@@ -87,13 +81,6 @@
   def listenForContinuationAtName(
       request: ContinuationAtNameQuery
   ): Task[ListeningNameContinuationResponse] =
-=======
-  def listenForDataAtName(request: Par): Task[ListeningNameDataResponse] = Task.delay {
-    blockingStub.listenForDataAtName(request)
-  }
-
-  def listenForContinuationAtName(request: Pars): Task[ListeningNameContinuationResponse] =
->>>>>>> c13d0b63
     Task.delay {
       blockingStub.listenForContinuationAtName(request)
     }
