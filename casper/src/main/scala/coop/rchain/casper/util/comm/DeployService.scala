--- conflicted
+++ resolved
@@ -71,7 +71,6 @@
     (response.success, response.message)
   }
 
-<<<<<<< HEAD
   def listenForDataAtName(request: Channel): Task[ListeningNameDataResponse] = Task.delay {
     blockingStub.listenForDataAtName(request)
   }
@@ -81,8 +80,6 @@
       blockingStub.listenForContinuationAtName(request)
     }
 
-  override def close(): Unit = channel.shutdown().awaitTermination(3, TimeUnit.SECONDS)
-=======
   override def close(): Unit = {
     val terminated = channel.shutdown().awaitTermination(10, TimeUnit.SECONDS)
     if (!terminated) {
@@ -91,5 +88,4 @@
       channel.awaitTermination(10, TimeUnit.SECONDS)
     }
   }
->>>>>>> f2509796
 }