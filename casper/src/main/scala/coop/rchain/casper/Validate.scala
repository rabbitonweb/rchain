--- conflicted
+++ resolved
@@ -598,15 +598,9 @@
     }
   }
 
-<<<<<<< HEAD
   def bondsCache[F[_]: Applicative: Log](b: BlockMessage, runtimeManager: RuntimeManager)(
-      implicit scheduler: Scheduler): F[Either[InvalidBlock, ValidBlock]] = {
-=======
-  def bondsCache[F[_]: Applicative: Log](
-      b: BlockMessage,
-      runtimeManager: RuntimeManager
+      implicit scheduler: Scheduler
   ): F[Either[InvalidBlock, ValidBlock]] = {
->>>>>>> 0479f9c1
     val bonds = ProtoUtil.bonds(b)
     ProtoUtil.tuplespace(b) match {
       case Some(tuplespaceHash) =>
