--- conflicted
+++ resolved
@@ -58,19 +58,6 @@
    *
    * Justification regressions validation depends on sequence numbers being valid
    */
-<<<<<<< HEAD
-  def validateBlockSummary[F[_]: Monad: Log](block: BlockMessage,
-                                             genesis: BlockMessage,
-                                             dag: BlockDag): F[Either[BlockStatus, BlockStatus]] =
-    for {
-      status <- Validate.missingBlocks[F](block, dag)
-      status <- status.traverse(_ => Validate.blockNumber[F](block, dag))
-      status <- status.joinRight.traverse(_ => Validate.parents[F](block, genesis, dag))
-      status <- status.joinRight.traverse(_ => Validate.sequenceNumber[F](block, dag))
-      status <- status.joinRight.traverse(_ =>
-                 Validate.justificationRegressions[F](block, genesis, dag))
-    } yield status.joinRight
-=======
   def validateBlockSummary[F[_]: Monad: Log](
       block: BlockMessage,
       genesis: BlockMessage,
@@ -83,7 +70,6 @@
       sequenceNumberStatus <- parentsStatus.joinRight.traverse(_ =>
                                Validate.sequenceNumber[F](block, dag))
     } yield sequenceNumberStatus.joinRight
->>>>>>> 354379b4
 
   def missingBlocks[F[_]: Applicative: Log](
       block: BlockMessage,
@@ -129,14 +115,9 @@
     }
   }
 
-<<<<<<< HEAD
-  def sequenceNumber[F[_]: Applicative: Log](b: BlockMessage,
-                                             dag: BlockDag): F[Either[BlockStatus, BlockStatus]] = {
-=======
   def sequenceNumber[F[_]: Applicative: Log](
       b: BlockMessage,
       dag: BlockDag): F[Either[RejectableBlock, IncludeableBlock]] = {
->>>>>>> 354379b4
     val creatorJustificationSeqNumber = b.justifications
       .find {
         case Justification(validator, _) => validator == b.sender
