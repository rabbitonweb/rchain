--- conflicted
+++ resolved
@@ -165,18 +165,10 @@
     node.casperEff.addBlock(block)
 
     val listeningNamesShuffled1 =
-<<<<<<< HEAD
-      List(
-        Channel(Quote(Par().copy(exprs = Seq(Expr(GInt(1)), Expr(GInt(2)))))),
-        Channel(Quote(Par().copy(exprs = Seq(Expr(GInt(2)), Expr(GInt(1)), Expr(GInt(3))))))
-=======
-      Pars(
-        Seq(
+        List(
           Par().copy(exprs = Seq(Expr(GInt(1)), Expr(GInt(2)))),
           Par().copy(exprs = Seq(Expr(GInt(2)), Expr(GInt(1)), Expr(GInt(3))))
         )
->>>>>>> c13d0b63
-      )
     val result = WaitingContinuationInfo(
       List(
         BindPattern(Vector(Par().copy(exprs = Vector(Expr(GInt(1))))), None, 0),
@@ -193,18 +185,10 @@
     listeningNameResponse1.length should be(1)
 
     val listeningNamesShuffled2 =
-<<<<<<< HEAD
-      List(
-        Channel(Quote(Par().copy(exprs = Seq(Expr(GInt(2)), Expr(GInt(1)), Expr(GInt(3)))))),
-        Channel(Quote(Par().copy(exprs = Seq(Expr(GInt(1)), Expr(GInt(2))))))
-=======
-      Pars(
-        Seq(
+        List(
           Par().copy(exprs = Seq(Expr(GInt(2)), Expr(GInt(1)), Expr(GInt(3)))),
           Par().copy(exprs = Seq(Expr(GInt(1)), Expr(GInt(2))))
         )
->>>>>>> c13d0b63
-      )
     val listeningNameResponse2 =
       BlockAPI.getListeningNameContinuationResponse[Id](Int.MaxValue, listeningNamesShuffled2)
     val continuations2 = listeningNameResponse2.blockResults.map(_.postBlockContinuations)
