package coop.rchain.casper.api

import scala.collection.immutable.HashMap

import cats.effect.Sync

import coop.rchain.casper._
import coop.rchain.casper.Estimator.BlockHash
import coop.rchain.casper.helper._
import coop.rchain.casper.helper.BlockGenerator._
import coop.rchain.casper.helper.BlockUtil.generateValidator
import coop.rchain.casper.protocol._
import coop.rchain.metrics.Metrics
import coop.rchain.p2p.EffectsTestInstances.LogStub

import com.google.protobuf.ByteString
import monix.eval.Task
import org.scalatest.{FlatSpec, Matchers}

// See [[/docs/casper/images/no_finalizable_block_mistake_with_no_disagreement_check.png]]
class BlocksResponseAPITest
    extends FlatSpec
    with Matchers
    with BlockGenerator
    with BlockDagStorageFixture {

  val v1     = generateValidator("Validator One")
  val v2     = generateValidator("Validator Two")
  val v3     = generateValidator("Validator Three")
  val v1Bond = Bond(v1, 25)
  val v2Bond = Bond(v2, 20)
  val v3Bond = Bond(v3, 15)
  val bonds  = Seq(v1Bond, v2Bond, v3Bond)

  "showMainChain" should "return only blocks in the main chain" in withStorage {
    implicit blockStore => implicit blockDagStorage =>
      for {
        genesis <- createGenesis[Task](bonds = bonds)
        b2 <- createBlock[Task](
               Seq(genesis.blockHash),
               genesis,
               v2,
               bonds,
               HashMap(v1 -> genesis.blockHash, v2 -> genesis.blockHash, v3 -> genesis.blockHash)
             )
        b3 <- createBlock[Task](
               Seq(genesis.blockHash),
               genesis,
               v1,
               bonds,
               HashMap(v1 -> genesis.blockHash, v2 -> genesis.blockHash, v3 -> genesis.blockHash)
             )
        b4 <- createBlock[Task](
               Seq(b2.blockHash),
               genesis,
               v3,
               bonds,
               HashMap(v1 -> genesis.blockHash, v2 -> b2.blockHash, v3 -> b2.blockHash)
             )
        b5 <- createBlock[Task](
               Seq(b3.blockHash),
               genesis,
               v2,
               bonds,
               HashMap(v1 -> b3.blockHash, v2 -> b2.blockHash, v3 -> genesis.blockHash)
             )
        b6 <- createBlock[Task](
               Seq(b4.blockHash),
               genesis,
               v1,
               bonds,
               HashMap(v1 -> b3.blockHash, v2 -> b2.blockHash, v3 -> b4.blockHash)
             )
        b7 <- createBlock[Task](
               Seq(b5.blockHash),
               genesis,
               v3,
               bonds,
               HashMap(v1 -> b3.blockHash, v2 -> b5.blockHash, v3 -> b4.blockHash)
             )
        b8 <- createBlock[Task](
               Seq(b6.blockHash),
               genesis,
               v2,
               bonds,
               HashMap(v1 -> b6.blockHash, v2 -> b5.blockHash, v3 -> b4.blockHash)
             )
        dag        <- blockDagStorage.getRepresentation
        metricsEff = new Metrics.MetricsNOP[Task]
        tips       <- Estimator.tips[Task](dag, genesis)(Sync[Task], metricsEff)
        casperEffect <- NoOpsCasperEffect[Task](
                         HashMap.empty[BlockHash, BlockMessage],
                         tips
                       )
        logEff             = new LogStub[Task]
        casperRef          <- MultiParentCasperRef.of[Task]
        _                  <- casperRef.set(casperEffect)
        cliqueOracleEffect = SafetyOracle.cliqueOracle[Task](Sync[Task], logEff, metricsEff)
        blocksResponse <- BlockAPI.showMainChain[Task](Int.MaxValue)(
                           Sync[Task],
                           casperRef,
                           logEff,
                           cliqueOracleEffect,
                           blockStore
                         )
      } yield blocksResponse.length should be(5)
  }

  "showBlocks" should "return all blocks" in withStorage {
    implicit blockStore => implicit blockDagStorage =>
      for {
        genesis <- createGenesis[Task](bonds = bonds)
        b2 <- createBlock[Task](
               Seq(genesis.blockHash),
               genesis,
               v2,
               bonds,
               HashMap(v1 -> genesis.blockHash, v2 -> genesis.blockHash, v3 -> genesis.blockHash)
             )
        b3 <- createBlock[Task](
               Seq(genesis.blockHash),
               genesis,
               v1,
               bonds,
               HashMap(v1 -> genesis.blockHash, v2 -> genesis.blockHash, v3 -> genesis.blockHash)
             )
        b4 <- createBlock[Task](
               Seq(b2.blockHash),
               genesis,
               v3,
               bonds,
               HashMap(v1 -> genesis.blockHash, v2 -> b2.blockHash, v3 -> b2.blockHash)
             )
        b5 <- createBlock[Task](
               Seq(b3.blockHash),
               genesis,
               v2,
               bonds,
               HashMap(v1 -> b3.blockHash, v2 -> b2.blockHash, v3 -> genesis.blockHash)
             )
        b6 <- createBlock[Task](
               Seq(b4.blockHash),
               genesis,
               v1,
               bonds,
               HashMap(v1 -> b3.blockHash, v2 -> b2.blockHash, v3 -> b4.blockHash)
             )
        b7 <- createBlock[Task](
               Seq(b5.blockHash),
               genesis,
               v3,
               bonds,
               HashMap(v1 -> b3.blockHash, v2 -> b5.blockHash, v3 -> b4.blockHash)
             )
        b8 <- createBlock[Task](
               Seq(b6.blockHash),
               genesis,
               v2,
               bonds,
               HashMap(v1 -> b6.blockHash, v2 -> b5.blockHash, v3 -> b4.blockHash)
             )
        dag        <- blockDagStorage.getRepresentation
        metricsEff = new Metrics.MetricsNOP[Task]
        tips       <- Estimator.tips[Task](dag, genesis)(Sync[Task], metricsEff)
        casperEffect <- NoOpsCasperEffect[Task](
                         HashMap.empty[BlockHash, BlockMessage],
                         tips
                       )
        logEff             = new LogStub[Task]
        casperRef          <- MultiParentCasperRef.of[Task]
        _                  <- casperRef.set(casperEffect)
<<<<<<< HEAD
        cliqueOracleEffect = SafetyOracle.cliqueOracle[Task](Sync[Task], logEff, metricsEff)
        blocksResponse <- BlockAPI.showBlocks[Task](Int.MaxValue)(
=======
        cliqueOracleEffect = SafetyOracle.cliqueOracle[Task](Sync[Task], logEff)
        blocksResponse <- BlockAPI.showBlocks[Task](Some(Int.MaxValue))(
>>>>>>> c48356e6
                           Sync[Task],
                           casperRef,
                           logEff,
                           cliqueOracleEffect,
                           blockStore
                         )
      } yield
        blocksResponse.right.get.length should be(8) // TODO: Switch to 4 when we implement block height correctly
  }

  it should "return until depth" in withStorage { implicit blockStore => implicit blockDagStorage =>
    for {
      genesis <- createGenesis[Task](bonds = bonds)
      b2 <- createBlock[Task](
             Seq(genesis.blockHash),
             genesis,
             v2,
             bonds,
             HashMap(v1 -> genesis.blockHash, v2 -> genesis.blockHash, v3 -> genesis.blockHash)
           )
      b3 <- createBlock[Task](
             Seq(genesis.blockHash),
             genesis,
             v1,
             bonds,
             HashMap(v1 -> genesis.blockHash, v2 -> genesis.blockHash, v3 -> genesis.blockHash)
           )
      b4 <- createBlock[Task](
             Seq(b2.blockHash),
             genesis,
             v3,
             bonds,
             HashMap(v1 -> genesis.blockHash, v2 -> b2.blockHash, v3 -> b2.blockHash)
           )
      b5 <- createBlock[Task](
             Seq(b3.blockHash),
             genesis,
             v2,
             bonds,
             HashMap(v1 -> b3.blockHash, v2 -> b2.blockHash, v3 -> genesis.blockHash)
           )
      b6 <- createBlock[Task](
             Seq(b4.blockHash),
             genesis,
             v1,
             bonds,
             HashMap(v1 -> b3.blockHash, v2 -> b2.blockHash, v3 -> b4.blockHash)
           )
      b7 <- createBlock[Task](
             Seq(b5.blockHash),
             genesis,
             v3,
             bonds,
             HashMap(v1 -> b3.blockHash, v2 -> b5.blockHash, v3 -> b4.blockHash)
           )
      b8 <- createBlock[Task](
             Seq(b6.blockHash),
             genesis,
             v2,
             bonds,
             HashMap(v1 -> b6.blockHash, v2 -> b5.blockHash, v3 -> b4.blockHash)
           )
      dag        <- blockDagStorage.getRepresentation
      metricsEff = new Metrics.MetricsNOP[Task]
      tips       <- Estimator.tips[Task](dag, genesis)(Sync[Task], metricsEff)
      casperEffect <- NoOpsCasperEffect[Task](
                       HashMap.empty[BlockHash, BlockMessage],
                       tips
                     )
      logEff             = new LogStub[Task]
      casperRef          <- MultiParentCasperRef.of[Task]
      _                  <- casperRef.set(casperEffect)
<<<<<<< HEAD
      cliqueOracleEffect = SafetyOracle.cliqueOracle[Task](Sync[Task], logEff, metricsEff)
      blocksResponse <- BlockAPI.showBlocks[Task](2)(
=======
      cliqueOracleEffect = SafetyOracle.cliqueOracle[Task](Sync[Task], logEff)
      blocksResponse <- BlockAPI.showBlocks[Task](Some(2))(
>>>>>>> c48356e6
                         Sync[Task],
                         casperRef,
                         logEff,
                         cliqueOracleEffect,
                         blockStore
                       )
    } yield
      blocksResponse.right.get.length should be(2) // TODO: Switch to 3 when we implement block height correctly
  }
}<|MERGE_RESOLUTION|>--- conflicted
+++ resolved
@@ -169,21 +169,15 @@
         logEff             = new LogStub[Task]
         casperRef          <- MultiParentCasperRef.of[Task]
         _                  <- casperRef.set(casperEffect)
-<<<<<<< HEAD
         cliqueOracleEffect = SafetyOracle.cliqueOracle[Task](Sync[Task], logEff, metricsEff)
-        blocksResponse <- BlockAPI.showBlocks[Task](Int.MaxValue)(
-=======
-        cliqueOracleEffect = SafetyOracle.cliqueOracle[Task](Sync[Task], logEff)
         blocksResponse <- BlockAPI.showBlocks[Task](Some(Int.MaxValue))(
->>>>>>> c48356e6
                            Sync[Task],
                            casperRef,
                            logEff,
                            cliqueOracleEffect,
                            blockStore
                          )
-      } yield
-        blocksResponse.right.get.length should be(8) // TODO: Switch to 4 when we implement block height correctly
+      } yield blocksResponse.right.get.length should be(8) // TODO: Switch to 4 when we implement block height correctly
   }
 
   it should "return until depth" in withStorage { implicit blockStore => implicit blockDagStorage =>
@@ -248,20 +242,14 @@
       logEff             = new LogStub[Task]
       casperRef          <- MultiParentCasperRef.of[Task]
       _                  <- casperRef.set(casperEffect)
-<<<<<<< HEAD
       cliqueOracleEffect = SafetyOracle.cliqueOracle[Task](Sync[Task], logEff, metricsEff)
-      blocksResponse <- BlockAPI.showBlocks[Task](2)(
-=======
-      cliqueOracleEffect = SafetyOracle.cliqueOracle[Task](Sync[Task], logEff)
       blocksResponse <- BlockAPI.showBlocks[Task](Some(2))(
->>>>>>> c48356e6
                          Sync[Task],
                          casperRef,
                          logEff,
                          cliqueOracleEffect,
                          blockStore
                        )
-    } yield
-      blocksResponse.right.get.length should be(2) // TODO: Switch to 3 when we implement block height correctly
+    } yield blocksResponse.right.get.length should be(2) // TODO: Switch to 3 when we implement block height correctly
   }
 }