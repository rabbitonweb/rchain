# RChain

[![Build Status](https://travis-ci.org/rchain/rchain.svg?branch=dev)](https://travis-ci.org/rchain/rchain)
[![codecov](https://codecov.io/gh/rchain/rchain/branch/master/graph/badge.svg)](https://codecov.io/gh/rchain/rchain)

The open-source RChain project is building a decentralized, economic, censorship-resistant, public compute infrastructure and blockchain. It will host and execute programs popularly referred to as “smart contracts”. It will be trustworthy, scalable, concurrent, with proof-of-stake consensus and content delivery.

### Communication

The `comm` subproject contains code for network related operations for RChain.

The network layer is the lowest level component in the architecture and it
is featured in our **Node.Hello (v0.1) release**. The simplest way to get
started is with [docker][]: `docker run -ti rchain/rchain-comm`. For other options,
see [comm/README.md][cr].

[docker]: https://store.docker.com/community/images/rchain/rchain-comm
[cr]: https://github.com/rchain/rchain/tree/master/comm

### Rholang

The `rholang` subproject contains compiler related code for the Rholang language.

### Roscala

The `roscala` subproject contains a Scala translation of the Rosette VM.

### Rosette

The `rosette` subproject contains code for a low level virtual machine for RChain.

### Storage

The `storage` subproject contains code related to the key-value storage of the RChain blockchain.

### Filing Issues

File issues in our Public Jira Instance: [File a bug](https://rchain.atlassian.net/secure/CreateIssueDetails!init.jspa?pid=10105&issuetype=10103&versions=10012&components=10004&assignee=medha&summary=issue+created%20via+link)

## Building and Running

This document is for do-it-yourselfers, who want to try out _very_ alpha versions of the RChain software. For those lacking in masochistic tendencies, periodic releases are available via Docker at [our Docker storefront](https://store.docker.com/profiles/rchain).

### Developer Quick-Start

When working in a single project, scope all `sbt` commands to that project. The most effective way is to maintain a running `sbt` instance, invoked from the project root:
```
$ sbt
[info] Loading settings from plugins.sbt ...
[info] Loading global plugins from /home/kirkwood/.sbt/1.0/plugins
[info] Loading settings from plugins.sbt,protoc.sbt ...
[info] Loading project definition from /home/kirkwood/src/rchain/project
[info] Loading settings from build.sbt ...
[info] Set current project to rchain (in build file:/home/kirkwood/src/rchain/)
[info] sbt server started at local:///home/kirkwood/.sbt/1.0/server/e6a65c30ec6e52272d3a/sock
sbt:rchain> project storage
[info] Set current project to storage (in build file:/home/kirkwood/src/rchain/)
sbt:storage> compile
[... compiling storage ...]
```
but single-line commands work, too:
```
$ sbt "project storage" clean compile test
```
or
```
$ sbt "storage / clean" "storage / compile" "storage / test"
```

### Building

The build is organized into several, mostly autonomous projects. These projects may be built (and used!) on their own, or they may be combined together to form the full node package. The build process in any case is contained in and controlled by a single, top-level `build.sbt` file. This process is able to produce several different kinds of artifacts, including JAR files (for Scala) and Docker images.

The most up-to-date code is found in the `dev` branch. This brilliant, cutting-edge source is periodically merged into `master`, which branch should represent a more stable, tested version.

#### Subprojects

The available subprojects may be listed by `sbt`:
```
sbt:rchain> projects
[info] In file:/home/kirkwood/src/rchain/
[info] 	   comm
[info] 	   node
[info] 	 * rchain
[info] 	   rholang
[info] 	   roscala
[info] 	   roscala_macros
[info] 	   storage
```

In most cases, simply building the project you care about is enough:

```
sbt:rchain> storage / compile
[info] Updating storage...
[info] Done updating.
[info] Compiling 3 protobuf files to /home/kirkwood/src/rchain/storage/target/scala-2.12/src_managed/main
[info] Compiling schema /home/kirkwood/src/rchain/storage/src/main/protobuf/Block.proto
[info] Compiling schema /home/kirkwood/src/rchain/storage/src/main/protobuf/SystemContract.proto
[info] Compiling schema /home/kirkwood/src/rchain/storage/src/main/protobuf/Contract.proto
protoc-jar: protoc version: 340, detected platform: linux/amd64
protoc-jar: executing: [/tmp/protocjar6602275461596807284/bin/protoc.exe, --plugin=protoc-gen-scala=/tmp/protocbridge191927131554276550, --scala_out=flat_package,grpc:/home/kirkwood/src/rchain/storage/target/scala-2.12/src_managed/main, -I/home/kirkwood/src/rchain/storage/src/main/protobuf, -I/home/kirkwood/src/rchain/storage/target/protobuf_external, /home/kirkwood/src/rchain/storage/src/main/protobuf/Block.proto, /home/kirkwood/src/rchain/storage/src/main/protobuf/SystemContract.proto, /home/kirkwood/src/rchain/storage/src/main/protobuf/Contract.proto]
[info] Compiling protobuf
[info] Protoc target directory: /home/kirkwood/src/rchain/storage/target/scala-2.12/src_managed/main
[info] Compiling 18 Scala sources to /home/kirkwood/src/rchain/storage/target/scala-2.12/classes ...
[info] Done compiling.
[success] Total time: 12 s, completed Feb 13, 2018 3:13:28 PM
```

To work entirely within one of the subprojects, it's easy to keep a running `sbt` console up, and switch into the project. All subsequent commands are scoped to that subproject:
```
sbt:rchain> project storage
[info] Set current project to storage (in build file:/home/kirkwood/src/rchain/)
sbt:storage> compile
[info] Updating ...
[info] Done updating.
[info] Compiling 3 protobuf files to /home/kirkwood/src/rchain/storage/target/scala-2.12/src_managed/main
[info] Compiling schema /home/kirkwood/src/rchain/storage/src/main/protobuf/Block.proto
[info] Compiling schema /home/kirkwood/src/rchain/storage/src/main/protobuf/SystemContract.proto
[info] Compiling schema /home/kirkwood/src/rchain/storage/src/main/protobuf/Contract.proto
protoc-jar: protoc version: 340, detected platform: linux/amd64
protoc-jar: executing: [/tmp/protocjar9042295252462121263/bin/protoc.exe, --plugin=protoc-gen-scala=/tmp/protocbridge4033649966837455863, --scala_out=flat_package,grpc:/home/kirkwood/src/rchain/storage/target/scala-2.12/src_managed/main, -I/home/kirkwood/src/rchain/storage/src/main/protobuf, -I/home/kirkwood/src/rchain/storage/target/protobuf_external, /home/kirkwood/src/rchain/storage/src/main/protobuf/Block.proto, /home/kirkwood/src/rchain/storage/src/main/protobuf/SystemContract.proto, /home/kirkwood/src/rchain/storage/src/main/protobuf/Contract.proto]
[info] Compiling protobuf
[info] Protoc target directory: /home/kirkwood/src/rchain/storage/target/scala-2.12/src_managed/main
[info] Compiling 18 Scala sources to /home/kirkwood/src/rchain/storage/target/scala-2.12/classes ...
[info] Done compiling.
[success] Total time: 9 s, completed Feb 13, 2018 4:35:05 PM
sbt:storage> test
[info] Packaging /home/kirkwood/src/rchain/storage/target/scala-2.12/storage_2.12-0.1.0-SNAPSHOT.jar ...
[info] Done packaging.
[info] Compiling 6 Scala sources to /home/kirkwood/src/rchain/storage/target/scala-2.12/test-classes ...
[info] Done compiling.
[info] Packaging /home/kirkwood/src/rchain/storage/target/scala-2.12/storage_2.12-0.1.0-SNAPSHOT-tests.jar ...
[info] Done packaging.
[info] MultiplierUnitTests:
[info] Multiplier tryParse
[info] - should work
[... eyerollingly thorough test output snipped...]
[success] Total time: 7 s, completed Feb 13, 2018 4:35:13 PM
sbt:storage> 
```

#### Whole-project Build

<<<<<<< HEAD
Everything that can be stitched together can be done so with the `node` project. `sbt` will even make a Docker image you can run:
```
sbt:rchain> bnfc:generate
[info] Compiling 234 Java sources to /home/kirkwood/src/rchain/rholang/target/scala-2.12/bnfc-classes ...
[info] /home/kirkwood/src/rchain/rholang/src/main/java/rholang/parsing/delimc/parser.java: Some input files use or override a deprecated API.
[info] /home/kirkwood/src/rchain/rholang/src/main/java/rholang/parsing/delimc/parser.java: Recompile with -Xlint:deprecation for details.
[info] /home/kirkwood/src/rchain/rholang/src/main/java/JLex/Main.java: /home/kirkwood/src/rchain/rholang/src/main/java/JLex/Main.java uses unchecked or unsafe operations.
[info] /home/kirkwood/src/rchain/rholang/src/main/java/JLex/Main.java: Recompile with -Xlint:unchecked for details.
[info] Done compiling.

97 rules accepted

   (Tested with  JFlex 1.4.3 )
   (Parser created only for category Contr)
   (Tested with  CUP 0.10k )
writing new file /home/kirkwood/src/rchain/rholang/src/main/java/coop/rchain/rholang/syntax/rholang/Absyn/Contr.java
[... lots of parser generator stuff snipped ...]
[info] Done compiling.
[info] Compiling 1 Scala source to /home/kirkwood/src/rchain/node/target/scala-2.12/classes ...
[...]
[info] Packaging /home/kirkwood/src/rchain/node/target/scala-2.12/node-assembly-0.1.jar ...
[info] Done packaging.
[info] Sending build context to Docker daemon  40.83MB
[info] Step 1/5 : FROM openjdk:8u151-jre-alpine
[info]  ---> a7441b26c41b
[info] Step 2/5 : ADD 0/node-assembly-0.1.jar /node-assembly-0.1.jar
[info]  ---> e0839c75738a
[info] Step 3/5 : ENV RCHAIN_TARGET_JAR="/node-assembly-0.1.jar"
[info]  ---> Running in 0b45d96d1afc
[info] Removing intermediate container 0b45d96d1afc
[info]  ---> 596c9fcbc8fc
[info] Step 4/5 : ADD 1/main.sh /bin
[info]  ---> ee310eb8b156
[info] Step 5/5 : ENTRYPOINT ["\/bin\/main.sh"]
[info]  ---> Running in d2874d6b814a
[info] Removing intermediate container d2874d6b814a
[info]  ---> 08e1d3b9f33a
[info] Successfully built 08e1d3b9f33a
[info] Tagging image 08e1d3b9f33a with name: coop.rchain/coop.rchain-node:latest
[info] Tagging image 08e1d3b9f33a with name: coop.rchain/coop.rchain-node:v0.1
[success] Total time: 17 s, completed Feb 13, 2018 4:39:20 PM
sbt:rchain>
```

A single-line build command that does the trick is
```
<computer:~/src/rchain (dev)> sbt clean bnfc:generate compile docker
[... lots of output snipped ...]
=======
Everything that can be stitched together can be done so with the `node` project. `sbt` will even make a Docker image you can run. A single-line build command that does the trick is
```
<computer:~/src/rchain (dev)> sbt clean bnfc:clean bnfc:generate compile docker
[... tons of output snipped ...]
>>>>>>> 65f26d4d
[info] Step 5/5 : ENTRYPOINT ["\/bin\/main.sh"]
[info]  ---> Running in 015ae98a7ea7
[info] Removing intermediate container 015ae98a7ea7
[info]  ---> 33341b27ac61
[info] Successfully built 33341b27ac61
[info] Tagging image 33341b27ac61 with name: coop.rchain/coop.rchain-node:latest
[info] Tagging image 33341b27ac61 with name: coop.rchain/coop.rchain-node:v0.1
[success] Total time: 9 s, completed Feb 14, 2018 7:47:59 AM
```

### Running

Invoking the above Docker image is simple enough:
```
<computer:~/src/rchain (dev)> docker run -ti --net=host coop.rchain/coop.rchain-node:latest
15:49:21.363 [main] INFO main - uPnP: Some(/10.0.0.9) -> Some(192.168.0.101)
15:49:21.497 [main] INFO main - Listening for traffic on #{Network rnode://facff6c005814a669b2063b38f8fc6c4@10.0.0.9:30304}.
15:49:21.500 [main] INFO main - Bootstrapping from #{PeerNode 0f365f1016a54747b384b386b8e85352}.
15:49:21.500 [main] DEBUG p2p - connect(): Connecting to #{PeerNode 0f365f1016a54747b384b386b8e85352}
15:49:21.826 [main] DEBUG p2p - connect(): Received encryption handshake response from #{PeerNode 0f365f1016a54747b384b386b8e85352}.
15:49:21.868 [main] DEBUG p2p - connect(): Received protocol handshake response from #{PeerNode 0f365f1016a54747b384b386b8e85352}.
15:49:25.715 [Thread-2] INFO p2p - Responded to encryption handshake request from #{PeerNode bfa3c0b9d9ce4f30adc2e17979f93285}.
15:49:25.882 [Thread-2] INFO p2p - Responded to protocol handshake request from #{PeerNode bfa3c0b9d9ce4f30adc2e17979f93285}.
15:49:26.974 [main] INFO main - Possibly new peer: #{PeerNode c12882b563fa47c9af297ce952ef7d94}.
15:49:26.974 [main] DEBUG p2p - connect(): Connecting to #{PeerNode c12882b563fa47c9af297ce952ef7d94}
[...]
```
<<<<<<< HEAD
A single build.sbt file now resides at top level. This should be pretty easy to bust apart, should we decide to unconsolidate the repository.
 
=======
>>>>>>> 65f26d4d
Each scoped build is as similar to the original, per-project build process as possible, so assemblies should be produced in the same way as before:
```
<computer:~/src/rchain (dev)> sbt "project rholang" assembly
[info] Loading settings from plugins.sbt ...
[... compiling, testing, jarring ...]
[info] Packaging /home/kirkwood/src/rchain/rholang/target/scala-2.12/rholang-assembly-0.1.0-SNAPSHOT.jar ...
<<<<<<< HEAD
<computer:~/src/rchain (dev)> java -jar rholang/target/scala-2.12/rholang-assembly-0.1.0-SNAPSHOT.jar rholang/examples/hello_world_again.rho 
=======
<computer:~/src/rchain (dev)> rholang/rho2rbl rholang/examples/hello_world_again.rho 
>>>>>>> 65f26d4d
compiled rholang/examples/hello_world_again.rho to rholang/examples/hello_world_again.rbl
<computer:~/src/rchain (dev)> cat rholang/examples/hello_world_again.rbl; echo
(let [[helloworld (generateFresh "helloworld")]] (block ( (proc [] (run (compile (let [[[[Rholanga4716fe347be]] (consume t [helloworld] [['world]] #t)]] ( (proc [[world]] (let [[[Rholang5401f0efc120] (consume t [world] ['msg] #f)]] ( (proc [[[msg]]] ( display msg "
")) [Rholang5401f0efc120]))) [Rholanga4716fe347be])))))) (let [[world (generateFresh "world")] [world2 (generateFresh "world2")]] (block (block (block (produce t helloworld world) (produce t world "Hello World")) (produce t helloworld world2)) (produce t world2 "Hello World again")))))
<computer:~/src/rchain (dev)> 
<<<<<<< HEAD
```
=======
```
>>>>>>> 65f26d4d
<|MERGE_RESOLUTION|>--- conflicted
+++ resolved
@@ -142,61 +142,10 @@
 
 #### Whole-project Build
 
-<<<<<<< HEAD
-Everything that can be stitched together can be done so with the `node` project. `sbt` will even make a Docker image you can run:
-```
-sbt:rchain> bnfc:generate
-[info] Compiling 234 Java sources to /home/kirkwood/src/rchain/rholang/target/scala-2.12/bnfc-classes ...
-[info] /home/kirkwood/src/rchain/rholang/src/main/java/rholang/parsing/delimc/parser.java: Some input files use or override a deprecated API.
-[info] /home/kirkwood/src/rchain/rholang/src/main/java/rholang/parsing/delimc/parser.java: Recompile with -Xlint:deprecation for details.
-[info] /home/kirkwood/src/rchain/rholang/src/main/java/JLex/Main.java: /home/kirkwood/src/rchain/rholang/src/main/java/JLex/Main.java uses unchecked or unsafe operations.
-[info] /home/kirkwood/src/rchain/rholang/src/main/java/JLex/Main.java: Recompile with -Xlint:unchecked for details.
-[info] Done compiling.
-
-97 rules accepted
-
-   (Tested with  JFlex 1.4.3 )
-   (Parser created only for category Contr)
-   (Tested with  CUP 0.10k )
-writing new file /home/kirkwood/src/rchain/rholang/src/main/java/coop/rchain/rholang/syntax/rholang/Absyn/Contr.java
-[... lots of parser generator stuff snipped ...]
-[info] Done compiling.
-[info] Compiling 1 Scala source to /home/kirkwood/src/rchain/node/target/scala-2.12/classes ...
-[...]
-[info] Packaging /home/kirkwood/src/rchain/node/target/scala-2.12/node-assembly-0.1.jar ...
-[info] Done packaging.
-[info] Sending build context to Docker daemon  40.83MB
-[info] Step 1/5 : FROM openjdk:8u151-jre-alpine
-[info]  ---> a7441b26c41b
-[info] Step 2/5 : ADD 0/node-assembly-0.1.jar /node-assembly-0.1.jar
-[info]  ---> e0839c75738a
-[info] Step 3/5 : ENV RCHAIN_TARGET_JAR="/node-assembly-0.1.jar"
-[info]  ---> Running in 0b45d96d1afc
-[info] Removing intermediate container 0b45d96d1afc
-[info]  ---> 596c9fcbc8fc
-[info] Step 4/5 : ADD 1/main.sh /bin
-[info]  ---> ee310eb8b156
-[info] Step 5/5 : ENTRYPOINT ["\/bin\/main.sh"]
-[info]  ---> Running in d2874d6b814a
-[info] Removing intermediate container d2874d6b814a
-[info]  ---> 08e1d3b9f33a
-[info] Successfully built 08e1d3b9f33a
-[info] Tagging image 08e1d3b9f33a with name: coop.rchain/coop.rchain-node:latest
-[info] Tagging image 08e1d3b9f33a with name: coop.rchain/coop.rchain-node:v0.1
-[success] Total time: 17 s, completed Feb 13, 2018 4:39:20 PM
-sbt:rchain>
-```
-
-A single-line build command that does the trick is
-```
-<computer:~/src/rchain (dev)> sbt clean bnfc:generate compile docker
-[... lots of output snipped ...]
-=======
 Everything that can be stitched together can be done so with the `node` project. `sbt` will even make a Docker image you can run. A single-line build command that does the trick is
 ```
 <computer:~/src/rchain (dev)> sbt clean bnfc:clean bnfc:generate compile docker
 [... tons of output snipped ...]
->>>>>>> 65f26d4d
 [info] Step 5/5 : ENTRYPOINT ["\/bin\/main.sh"]
 [info]  ---> Running in 015ae98a7ea7
 [info] Removing intermediate container 015ae98a7ea7
@@ -224,29 +173,16 @@
 15:49:26.974 [main] DEBUG p2p - connect(): Connecting to #{PeerNode c12882b563fa47c9af297ce952ef7d94}
 [...]
 ```
-<<<<<<< HEAD
-A single build.sbt file now resides at top level. This should be pretty easy to bust apart, should we decide to unconsolidate the repository.
- 
-=======
->>>>>>> 65f26d4d
 Each scoped build is as similar to the original, per-project build process as possible, so assemblies should be produced in the same way as before:
 ```
 <computer:~/src/rchain (dev)> sbt "project rholang" assembly
 [info] Loading settings from plugins.sbt ...
 [... compiling, testing, jarring ...]
 [info] Packaging /home/kirkwood/src/rchain/rholang/target/scala-2.12/rholang-assembly-0.1.0-SNAPSHOT.jar ...
-<<<<<<< HEAD
-<computer:~/src/rchain (dev)> java -jar rholang/target/scala-2.12/rholang-assembly-0.1.0-SNAPSHOT.jar rholang/examples/hello_world_again.rho 
-=======
 <computer:~/src/rchain (dev)> rholang/rho2rbl rholang/examples/hello_world_again.rho 
->>>>>>> 65f26d4d
 compiled rholang/examples/hello_world_again.rho to rholang/examples/hello_world_again.rbl
 <computer:~/src/rchain (dev)> cat rholang/examples/hello_world_again.rbl; echo
 (let [[helloworld (generateFresh "helloworld")]] (block ( (proc [] (run (compile (let [[[[Rholanga4716fe347be]] (consume t [helloworld] [['world]] #t)]] ( (proc [[world]] (let [[[Rholang5401f0efc120] (consume t [world] ['msg] #f)]] ( (proc [[[msg]]] ( display msg "
 ")) [Rholang5401f0efc120]))) [Rholanga4716fe347be])))))) (let [[world (generateFresh "world")] [world2 (generateFresh "world2")]] (block (block (block (produce t helloworld world) (produce t world "Hello World")) (produce t helloworld world2)) (produce t world2 "Hello World again")))))
 <computer:~/src/rchain (dev)> 
-<<<<<<< HEAD
-```
-=======
-```
->>>>>>> 65f26d4d
+```