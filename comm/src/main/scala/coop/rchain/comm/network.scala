--- conflicted
+++ resolved
@@ -44,18 +44,11 @@
   val comm  = new UnicastComm(local)
   val table = PeerTable(local)
 
-<<<<<<< HEAD
   def receiver[
       F[_]: Monad: Capture: Log: Time: Metrics: TransportLayer: NodeDiscovery: Encryption: Kvs[
         ?[_],
         PeerNode,
-        Array[Byte]]: ApplicativeError_[?[_], CommError]]: F[Unit] =
-=======
-  def receiver[F[_]: Monad: Capture: Log: Time: Metrics: Communication: Encryption: Kvs[
-    ?[_],
-    PeerNode,
-    Array[Byte]]: ApplicativeError_[?[_], CommError]: PacketHandler]: F[Unit] =
->>>>>>> 4f8144ad
+        Array[Byte]]: ApplicativeError_[?[_], CommError]: PacketHandler]: F[Unit] =
     for {
       result <- Capture[F].capture(comm.recv)
       _ <- result match {
@@ -120,21 +113,13 @@
     potentials.toSeq
   }
 
-<<<<<<< HEAD
   def dispatch[
       F[_]: Monad: Capture: Log: Time: Metrics: TransportLayer: NodeDiscovery: Encryption: Kvs[
         ?[_],
         PeerNode,
-        Array[Byte]]: ApplicativeError_[?[_], CommError]](sock: SocketAddress,
-                                                          msg: ProtocolMessage): F[Unit] = {
-=======
-  def dispatch[F[_]: Monad: Capture: Log: Time: Metrics: Communication: Encryption: Kvs[
-    ?[_],
-    PeerNode,
-    Array[Byte]]: ApplicativeError_[?[_], CommError]: PacketHandler](
+        Array[Byte]]: ApplicativeError_[?[_], CommError]: PacketHandler](
       sock: SocketAddress,
       msg: ProtocolMessage): F[Unit] = {
->>>>>>> 4f8144ad
 
     val dispatchForSender: Option[F[Unit]] = msg.sender.map { sndr =>
       val sender =
