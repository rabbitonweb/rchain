--- conflicted
+++ resolved
@@ -9,25 +9,15 @@
 import coop.rchain.comm.protocol.routing._
 
 trait TransportLayer[F[_]] {
-<<<<<<< HEAD
-  def roundTrip(msg: Protocol, remote: PeerNode, timeout: Duration): F[CommErr[Protocol]]
-  // TODO local should be avaialble via ApplicativeAsk, not be part of TransportLayer
-  def local: F[PeerNode]
-  def send(msg: Protocol, peer: PeerNode): F[CommErr[Unit]]
-  def broadcast(msg: Protocol, peers: Seq[PeerNode]): F[Seq[CommErr[Unit]]]
-  def receive(dispatch: Protocol => F[CommunicationResponse]): F[Unit]
-=======
   // TODO return PeerNode, do we still neeed it?
   def local: F[PeerNode]
-  def roundTrip(peer: PeerNode,
-                msg: ProtocolMessage,
-                timeout: FiniteDuration): F[CommErr[ProtocolMessage]]
+  def roundTrip(peer: PeerNode, msg: Protocol, timeout: FiniteDuration): F[CommErr[Protocol]]
   // TODO remove ProtocolMessage, use raw messages from protocol
-  def send(peer: PeerNode, msg: ProtocolMessage): F[Unit]
-  def broadcast(peers: Seq[PeerNode], msg: ProtocolMessage): F[Unit]
-  def receive(dispatch: ProtocolMessage => F[CommunicationResponse]): F[Unit]
+  def send(peer: PeerNode, msg: Protocol): F[Unit]
+  def broadcast(peers: Seq[PeerNode], msg: Protocol): F[Unit]
+  def receive(dispatch: Protocol => F[CommunicationResponse]): F[Unit]
   def disconnect(peer: PeerNode): F[Unit]
->>>>>>> 6ef1f6d0
+
 }
 
 object TransportLayer extends TransportLayerInstances {
@@ -44,44 +34,25 @@
   implicit def eitherTTransportLayer[E, F[_]: Monad: Log](
       implicit evF: TransportLayer[F]): TransportLayer[EitherT[F, E, ?]] =
     new TransportLayer[EitherT[F, E, ?]] {
-<<<<<<< HEAD
-      def roundTrip(msg: Protocol,
-                    remote: PeerNode,
-                    timeout: Duration): EitherT[F, E, CommErr[Protocol]] =
-        EitherT.liftF(evF.roundTrip(msg, remote, timeout))
-
-      def local: EitherT[F, E, PeerNode] =
-        EitherT.liftF(evF.local)
-      def send(msg: Protocol, p: PeerNode): EitherT[F, E, CommErr[Unit]] =
-        EitherT.liftF(evF.send(msg, p))
-
-      def broadcast(msg: Protocol, peers: Seq[PeerNode]): EitherT[F, E, Seq[CommErr[Unit]]] =
-        EitherT.liftF(evF.broadcast(msg, peers))
-      def receive(
-          dispatch: Protocol => EitherT[F, E, CommunicationResponse]): EitherT[F, E, Unit] = {
-        val dis: Protocol => F[CommunicationResponse] = msg =>
-          dispatch(msg).value.flatMap(_ match {
-=======
 
       def local: EitherT[F, E, PeerNode] =
         EitherT.liftF(evF.local)
 
       def roundTrip(peer: PeerNode,
-                    msg: ProtocolMessage,
-                    timeout: FiniteDuration): EitherT[F, E, CommErr[ProtocolMessage]] =
+                    msg: Protocol,
+                    timeout: FiniteDuration): EitherT[F, E, CommErr[Protocol]] =
         EitherT.liftF(evF.roundTrip(peer, msg, timeout))
 
-      def send(peer: PeerNode, msg: ProtocolMessage): EitherT[F, E, Unit] =
+      def send(peer: PeerNode, msg: Protocol): EitherT[F, E, Unit] =
         EitherT.liftF(evF.send(peer, msg))
 
-      def broadcast(peers: Seq[PeerNode], msg: ProtocolMessage): EitherT[F, E, Unit] =
+      def broadcast(peers: Seq[PeerNode], msg: Protocol): EitherT[F, E, Unit] =
         EitherT.liftF(evF.broadcast(peers, msg))
 
-      def receive(dispatch: ProtocolMessage => EitherT[F, E, CommunicationResponse])
-        : EitherT[F, E, Unit] = {
-        val dis: ProtocolMessage => F[CommunicationResponse] = msg =>
+      def receive(
+          dispatch: Protocol => EitherT[F, E, CommunicationResponse]): EitherT[F, E, Unit] = {
+        val dis: Protocol => F[CommunicationResponse] = msg =>
           dispatch(msg).value.flatMap {
->>>>>>> 6ef1f6d0
             case Left(err) =>
               Log[F].error(s"Error while handling message. Error: $err") *> notHandled.pure[F]
             case Right(m) => m.pure[F]
