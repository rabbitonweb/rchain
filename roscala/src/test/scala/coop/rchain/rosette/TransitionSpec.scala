--- conflicted
+++ resolved
@@ -1272,51 +1272,6 @@
     end.ctxt.rslt shouldBe Fixnum(2)
   }
 
-<<<<<<< HEAD
-  "Executing bytecode from expression (cat 1)" should "return #absent" in {
-
-    /**
-      * litvec:
-      *   0:   {RequestExpr}
-      *   1:   'cat
-      * codevec:
-      *   0:   alloc 1
-      *   1:   lit 1,arg[0]
-      *   2:   lookup 1,trgt
-      *   3:   xmit/nxt 1
-      */
-    val codevec = Seq(
-      OpAlloc(1),
-      OpImmediateLitToArg(value = 1, arg = 0),
-      OpLookupToReg(trgt, 1),
-      OpXmit(unwind = false, next = true, nargs = 1)
-    )
-
-    val ob: Ob = new Ob {
-      override val meta: Ob   = null
-      override val parent: Ob = null
-    }
-
-    val rblTable = RblTable(Map())
-    val stdMeta  = StdMeta(StdExtension(null, null, Seq(rblTable)))
-
-    val start =
-      testState
-        .set(_ >> 'code)(Code(Tuple(Seq(Ob.NIV, Symbol("cat"))), codevec))
-        .set(_ >> 'globalEnv)(TblObject(globalEnv))
-        .set(_ >> 'ctxt >> 'ctxt)(testState.ctxt)
-        .set(_ >> 'ctxt >> 'selfEnv)(ob)
-        .set(_ >> 'ctxt >> 'selfEnv >> 'meta)(stdMeta)
-        .set(_ >> 'ctxt >> 'selfEnv >> 'parent)(RblTopEnv)
-
-    val end = VirtualMachine.executeSeq(codevec, start)
-
-    /**
-      * Here we test that [[VirtualMachine.handleMissingBinding]] is executed,
-      * so the actual Ctxt is a [[VirtualMachine.missingBindingCtxt]]
-      */
-    end.ctxt should be theSameInstanceAs VirtualMachine.missingBindingCtxt
-=======
   "OpNxt" should "get next strand to run" in {
 
     /**
@@ -1349,6 +1304,50 @@
     end.ctxt.rslt shouldBe Fixnum(100)
     end.ctxt.id shouldBe 1
     end.strandPool.length shouldBe 0
->>>>>>> ee7cd85a
+  }
+
+  "Executing bytecode from expression (cat 1)" should "return #absent" in {
+
+    /**
+      * litvec:
+      *   0:   {RequestExpr}
+      *   1:   'cat
+      * codevec:
+      *   0:   alloc 1
+      *   1:   lit 1,arg[0]
+      *   2:   lookup 1,trgt
+      *   3:   xmit/nxt 1
+      */
+    val codevec = Seq(
+      OpAlloc(1),
+      OpImmediateLitToArg(value = 1, arg = 0),
+      OpLookupToReg(trgt, 1),
+      OpXmit(unwind = false, next = true, nargs = 1)
+    )
+
+    val ob: Ob = new Ob {
+      override val meta: Ob   = null
+      override val parent: Ob = null
+    }
+
+    val rblTable = RblTable(Map())
+    val stdMeta  = StdMeta(StdExtension(null, null, Seq(rblTable)))
+
+    val start =
+      testState
+        .set(_ >> 'code)(Code(Tuple(Seq(Ob.NIV, Symbol("cat"))), codevec))
+        .set(_ >> 'globalEnv)(TblObject(globalEnv))
+        .set(_ >> 'ctxt >> 'ctxt)(testState.ctxt)
+        .set(_ >> 'ctxt >> 'selfEnv)(ob)
+        .set(_ >> 'ctxt >> 'selfEnv >> 'meta)(stdMeta)
+        .set(_ >> 'ctxt >> 'selfEnv >> 'parent)(RblTopEnv)
+
+    val end = VirtualMachine.executeSeq(codevec, start)
+
+    /**
+      * Here we test that [[VirtualMachine.handleMissingBinding]] is executed,
+      * so the actual Ctxt is a [[VirtualMachine.missingBindingCtxt]]
+      */
+    end.ctxt should be theSameInstanceAs VirtualMachine.missingBindingCtxt
   }
 }