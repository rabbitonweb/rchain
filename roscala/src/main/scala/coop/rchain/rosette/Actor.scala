package coop.rchain.rosette

import coop.rchain.rosette.Ctxt.Continuation

abstract class Actor extends Ob {
  val extension: StdExtension

  // TODO:
<<<<<<< HEAD
  override def lookupAndInvoke(globalEnv: TblObject) = ???
=======
  override def lookupAndInvoke: CtxtTransition[Result] = ???
>>>>>>> ee7cd85a
}<|MERGE_RESOLUTION|>--- conflicted
+++ resolved
@@ -6,9 +6,5 @@
   val extension: StdExtension
 
   // TODO:
-<<<<<<< HEAD
-  override def lookupAndInvoke(globalEnv: TblObject) = ???
-=======
   override def lookupAndInvoke: CtxtTransition[Result] = ???
->>>>>>> ee7cd85a
 }