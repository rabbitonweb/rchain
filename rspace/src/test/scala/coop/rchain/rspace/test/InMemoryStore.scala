--- conflicted
+++ resolved
@@ -288,15 +288,6 @@
 
   private[rspace] def bulkInsert(txn: Transaction,
                                  gnats: Seq[(Blake2b256Hash, GNAT[C, P, A, K])]): Unit =
-<<<<<<< HEAD
-    ???
-
-  private[rspace] def installWaitingContinuation(txn: T,
-                                                 channels: Seq[C],
-                                                 continuation: WaitingContinuation[P, K]): Unit =
-    ???
-
-=======
     gnats.foreach {
       case (hash, gnat @ GNAT(channels, _, wks)) =>
         withGNAT(txn, hash) { _ =>
@@ -309,7 +300,12 @@
           addJoin(txn, channel, channels)
         }
     }
->>>>>>> e6e85264
+
+  private[rspace] def installWaitingContinuation(txn: Transaction,
+                                                 channels: Seq[C],
+                                                 continuation: WaitingContinuation[P, K]): Unit =
+    ???
+
 }
 
 object InMemoryStore {
