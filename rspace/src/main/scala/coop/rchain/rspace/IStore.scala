package coop.rchain.rspace

import java.util.concurrent.atomic.AtomicLong

import coop.rchain.rspace.history.{Branch, ITrieStore}
import coop.rchain.rspace.internal._
import coop.rchain.shared.SyncVarOps

import scala.collection.immutable.Seq
import scala.concurrent.SyncVar

/** The interface for the underlying store
  *
  * @tparam C a type representing a channel
  * @tparam P a type representing a pattern
  * @tparam A a type representing an arbitrary piece of data
  * @tparam K a type representing a continuation
  */
trait IStore[C, P, A, K] {

  /**
    * The type of transactions
    */
  private[rspace] type Transaction

  private[rspace] type TrieTransaction

  private[rspace] def createTxnRead(): Transaction

  private[rspace] def createTxnWrite(): Transaction

  private[rspace] def withTxn[R](txn: Transaction)(f: Transaction => R): R

  private[rspace] def hashChannels(channels: Seq[C]): Blake2b256Hash

  private[rspace] def getChannels(txn: Transaction, channelsHash: Blake2b256Hash): Seq[C]

  private[rspace] def putDatum(txn: Transaction, channels: Seq[C], datum: Datum[A]): Unit

  private[rspace] def getData(txn: Transaction, channels: Seq[C]): Seq[Datum[A]]

  private[rspace] def removeDatum(txn: Transaction, channel: Seq[C], index: Int): Unit

<<<<<<< HEAD
  private[rspace] def installWaitingContinuation(txn: T,
                                                 channels: Seq[C],
                                                 continuation: WaitingContinuation[P, K]): Unit

  private[rspace] def putWaitingContinuation(txn: T,
=======
  private[rspace] def putWaitingContinuation(txn: Transaction,
>>>>>>> e6e85264
                                             channels: Seq[C],
                                             continuation: WaitingContinuation[P, K]): Unit

  private[rspace] def getWaitingContinuation(txn: Transaction,
                                             channels: Seq[C]): Seq[WaitingContinuation[P, K]]

  private[rspace] def removeWaitingContinuation(txn: Transaction,
                                                channels: Seq[C],
                                                index: Int): Unit

  private[rspace] def getPatterns(txn: Transaction, channels: Seq[C]): Seq[Seq[P]]

  private[rspace] def removeAll(txn: Transaction, channels: Seq[C]): Unit

  private[rspace] def addJoin(txn: Transaction, channel: C, channels: Seq[C]): Unit

  private[rspace] def getJoin(txn: Transaction, channel: C): Seq[Seq[C]]

  private[rspace] def removeJoin(txn: Transaction, channel: C, channels: Seq[C]): Unit

  private[rspace] def joinMap: Map[Blake2b256Hash, Seq[Seq[C]]]

  def toMap: Map[Seq[C], Row[P, A, K]]

  private[rspace] def close(): Unit

  def getStoreCounters: StoreCounters

  val trieStore: ITrieStore[TrieTransaction, Blake2b256Hash, GNAT[C, P, A, K]]

  val trieBranch: Branch

  def withTrieTxn[R](txn: Transaction)(f: TrieTransaction => R): R

  private[rspace] val eventsCounter: StoreEventsCounter

  protected val _trieUpdates: SyncVar[Seq[TrieUpdate[C, P, A, K]]] =
    SyncVarOps.create(Seq.empty)

  def trieDelete(key: Blake2b256Hash, gnat: GNAT[C, P, A, K]) = {
    val count   = _trieUpdateCount.getAndIncrement()
    val currLog = _trieUpdates.take()
    _trieUpdates.put(currLog :+ TrieUpdate(count, Delete, key, gnat))
  }

  def trieInsert(key: Blake2b256Hash, gnat: GNAT[C, P, A, K]) = {
    val count   = _trieUpdateCount.getAndIncrement()
    val currLog = _trieUpdates.take()
    _trieUpdates.put(currLog :+ TrieUpdate(count, Insert, key, gnat))
  }

  protected val _trieUpdateCount: AtomicLong = new AtomicLong(0L)

  protected def processTrieUpdate(update: TrieUpdate[C, P, A, K]): Unit

  def createCheckpoint(): Blake2b256Hash = {
    val trieUpdates = _trieUpdates.take
    _trieUpdates.put(Seq.empty)
    _trieUpdateCount.set(0L)
    collapse(trieUpdates).foreach(processTrieUpdate)
    trieStore.withTxn(trieStore.createTxnWrite()) { txn =>
      trieStore
        .persistAndGetRoot(txn, trieBranch)
        .getOrElse(throw new Exception("Could not get root hash"))
    }
  }

  private[rspace] def collapse(in: Seq[TrieUpdate[C, P, A, K]]): Seq[TrieUpdate[C, P, A, K]] =
    in.groupBy(_.channelsHash)
      .flatMap {
        case (_, value) =>
          value
            .sorted(Ordering.by((tu: TrieUpdate[C, P, A, K]) => tu.count).reverse)
            .headOption match {
            case Some(TrieUpdate(_, Delete, _, _))          => List.empty
            case Some(insert @ TrieUpdate(_, Insert, _, _)) => List(insert)
            case _                                          => value
          }
      }
      .toList

  private[rspace] def bulkInsert(txn: Transaction,
                                 gnats: Seq[(Blake2b256Hash, GNAT[C, P, A, K])]): Unit

  private[rspace] def clear(txn: Transaction): Unit

  def isEmpty: Boolean
}<|MERGE_RESOLUTION|>--- conflicted
+++ resolved
@@ -41,15 +41,11 @@
 
   private[rspace] def removeDatum(txn: Transaction, channel: Seq[C], index: Int): Unit
 
-<<<<<<< HEAD
-  private[rspace] def installWaitingContinuation(txn: T,
+  private[rspace] def installWaitingContinuation(txn: Transaction,
                                                  channels: Seq[C],
                                                  continuation: WaitingContinuation[P, K]): Unit
 
-  private[rspace] def putWaitingContinuation(txn: T,
-=======
   private[rspace] def putWaitingContinuation(txn: Transaction,
->>>>>>> e6e85264
                                              channels: Seq[C],
                                              continuation: WaitingContinuation[P, K]): Unit
 
