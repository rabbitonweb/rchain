--- conflicted
+++ resolved
@@ -42,11 +42,7 @@
     }
 
   def acquireExternalServer[
-<<<<<<< HEAD
-      F[_]: Sync: Capture: Monad: MultiParentCasperRef: Log: SafetyOracle: BlockStore: Taskable](
-=======
-      F[_]: Sync: Capture: MultiParentCasperRef: Log: SafetyOracle: BlockStore: Futurable](
->>>>>>> 7e88d99b
+      F[_]: Sync: Capture: MultiParentCasperRef: Log: SafetyOracle: BlockStore: Taskable](
       port: Int,
       maxMessageSize: Int)(implicit scheduler: Scheduler): F[Server] =
     Capture[F].capture {
