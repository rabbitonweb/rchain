--- conflicted
+++ resolved
@@ -297,126 +297,66 @@
   implicit val ExprLocallyFree: HasLocallyFree[Expr] = new HasLocallyFree[Expr] {
     def connectiveUsed(e: Expr) =
       e.exprInstance match {
-<<<<<<< HEAD
-        case GBool(_)                                => false
-        case GInt(_)                                 => false
-        case GString(_)                              => false
-        case GUri(_)                                 => false
-        case GByteArray(_)                           => false
-        case EListBody(e)                            => e.connectiveUsed
-        case ETupleBody(e)                           => e.connectiveUsed
-        case ESetBody(e)                             => e.connectiveUsed
-        case EMapBody(e)                             => e.connectiveUsed
-        case EVarBody(EVar(v))                       => VarLocallyFree.connectiveUsed(v.get)
-        case EEvalBody(chan)                         => ChannelLocallyFree.connectiveUsed(chan)
-        case ENotBody(ENot(p))                       => p.get.connectiveUsed
-        case ENegBody(ENeg(p))                       => p.get.connectiveUsed
-        case EMultBody(EMult(p1, p2))                => p1.get.connectiveUsed || p2.get.connectiveUsed
-        case EDivBody(EDiv(p1, p2))                  => p1.get.connectiveUsed || p2.get.connectiveUsed
-        case EPlusBody(EPlus(p1, p2))                => p1.get.connectiveUsed || p2.get.connectiveUsed
-        case EMinusBody(EMinus(p1, p2))              => p1.get.connectiveUsed || p2.get.connectiveUsed
-        case ELtBody(ELt(p1, p2))                    => p1.get.connectiveUsed || p2.get.connectiveUsed
-        case ELteBody(ELte(p1, p2))                  => p1.get.connectiveUsed || p2.get.connectiveUsed
-        case EGtBody(EGt(p1, p2))                    => p1.get.connectiveUsed || p2.get.connectiveUsed
-        case EGteBody(EGte(p1, p2))                  => p1.get.connectiveUsed || p2.get.connectiveUsed
-        case EEqBody(EEq(p1, p2))                    => p1.get.connectiveUsed || p2.get.connectiveUsed
-        case ENeqBody(ENeq(p1, p2))                  => p1.get.connectiveUsed || p2.get.connectiveUsed
-        case EAndBody(EAnd(p1, p2))                  => p1.get.connectiveUsed || p2.get.connectiveUsed
-        case EOrBody(EOr(p1, p2))                    => p1.get.connectiveUsed || p2.get.connectiveUsed
-        case EMethodBody(e)                          => e.connectiveUsed
-        case EMatchesBody(EMatches(target, pattern)) => target.connectiveUsed
-        case ExprInstance.Empty                      => false
-=======
-        case GBool(_)                   => false
-        case GInt(_)                    => false
-        case GString(_)                 => false
-        case GUri(_)                    => false
-        case GByteArray(_)              => false
-        case EListBody(e)               => e.connectiveUsed
-        case ETupleBody(e)              => e.connectiveUsed
-        case ESetBody(e)                => e.connectiveUsed
-        case EMapBody(e)                => e.connectiveUsed
-        case EVarBody(EVar(v))          => VarLocallyFree.connectiveUsed(v)
-        case EEvalBody(chan)            => ChannelLocallyFree.connectiveUsed(chan)
-        case ENotBody(ENot(p))          => p.connectiveUsed
-        case ENegBody(ENeg(p))          => p.connectiveUsed
-        case EMultBody(EMult(p1, p2))   => p1.connectiveUsed || p2.connectiveUsed
-        case EDivBody(EDiv(p1, p2))     => p1.connectiveUsed || p2.connectiveUsed
-        case EPlusBody(EPlus(p1, p2))   => p1.connectiveUsed || p2.connectiveUsed
-        case EMinusBody(EMinus(p1, p2)) => p1.connectiveUsed || p2.connectiveUsed
-        case ELtBody(ELt(p1, p2))       => p1.connectiveUsed || p2.connectiveUsed
-        case ELteBody(ELte(p1, p2))     => p1.connectiveUsed || p2.connectiveUsed
-        case EGtBody(EGt(p1, p2))       => p1.connectiveUsed || p2.connectiveUsed
-        case EGteBody(EGte(p1, p2))     => p1.connectiveUsed || p2.connectiveUsed
-        case EEqBody(EEq(p1, p2))       => p1.connectiveUsed || p2.connectiveUsed
-        case ENeqBody(ENeq(p1, p2))     => p1.connectiveUsed || p2.connectiveUsed
-        case EAndBody(EAnd(p1, p2))     => p1.connectiveUsed || p2.connectiveUsed
-        case EOrBody(EOr(p1, p2))       => p1.connectiveUsed || p2.connectiveUsed
-        case EMethodBody(e)             => e.connectiveUsed
-        case ExprInstance.Empty         => false
->>>>>>> 5f86b9b2
+        case GBool(_)                                    => false
+        case GInt(_)                                     => false
+        case GString(_)                                  => false
+        case GUri(_)                                     => false
+        case GByteArray(_)                               => false
+        case EListBody(e)                                => e.connectiveUsed
+        case ETupleBody(e)                               => e.connectiveUsed
+        case ESetBody(e)                                 => e.connectiveUsed
+        case EMapBody(e)                                 => e.connectiveUsed
+        case EVarBody(EVar(v))                           => VarLocallyFree.connectiveUsed(v)
+        case EEvalBody(chan)                             => ChannelLocallyFree.connectiveUsed(chan)
+        case ENotBody(ENot(p))                           => p.connectiveUsed
+        case ENegBody(ENeg(p))                           => p.connectiveUsed
+        case EMultBody(EMult(p1, p2))                    => p1.connectiveUsed || p2.connectiveUsed
+        case EDivBody(EDiv(p1, p2))                      => p1.connectiveUsed || p2.connectiveUsed
+        case EPlusBody(EPlus(p1, p2))                    => p1.connectiveUsed || p2.connectiveUsed
+        case EMinusBody(EMinus(p1, p2))                  => p1.connectiveUsed || p2.connectiveUsed
+        case ELtBody(ELt(p1, p2))                        => p1.connectiveUsed || p2.connectiveUsed
+        case ELteBody(ELte(p1, p2))                      => p1.connectiveUsed || p2.connectiveUsed
+        case EGtBody(EGt(p1, p2))                        => p1.connectiveUsed || p2.connectiveUsed
+        case EGteBody(EGte(p1, p2))                      => p1.connectiveUsed || p2.connectiveUsed
+        case EEqBody(EEq(p1, p2))                        => p1.connectiveUsed || p2.connectiveUsed
+        case ENeqBody(ENeq(p1, p2))                      => p1.connectiveUsed || p2.connectiveUsed
+        case EAndBody(EAnd(p1, p2))                      => p1.connectiveUsed || p2.connectiveUsed
+        case EOrBody(EOr(p1, p2))                        => p1.connectiveUsed || p2.connectiveUsed
+        case EMethodBody(e)                              => e.connectiveUsed
+        case EMatchesBody(EMatches(target, pattern @ _)) => target.connectiveUsed
+        case ExprInstance.Empty                          => false
       }
 
     def locallyFree(e: Expr) =
       e.exprInstance match {
-<<<<<<< HEAD
-        case GBool(_)                                => BitSet()
-        case GInt(_)                                 => BitSet()
-        case GString(_)                              => BitSet()
-        case GUri(_)                                 => BitSet()
-        case GByteArray(_)                           => BitSet()
-        case EListBody(e)                            => e.locallyFree
-        case ETupleBody(e)                           => e.locallyFree
-        case ESetBody(e)                             => e.locallyFree.value
-        case EMapBody(e)                             => e.locallyFree.value
-        case EVarBody(EVar(v))                       => VarLocallyFree.locallyFree(v.get)
-        case EEvalBody(chan)                         => ChannelLocallyFree.locallyFree(chan)
-        case ENotBody(ENot(p))                       => p.get.locallyFree
-        case ENegBody(ENeg(p))                       => p.get.locallyFree
-        case EMultBody(EMult(p1, p2))                => p1.get.locallyFree | p2.get.locallyFree
-        case EDivBody(EDiv(p1, p2))                  => p1.get.locallyFree | p2.get.locallyFree
-        case EPlusBody(EPlus(p1, p2))                => p1.get.locallyFree | p2.get.locallyFree
-        case EMinusBody(EMinus(p1, p2))              => p1.get.locallyFree | p2.get.locallyFree
-        case ELtBody(ELt(p1, p2))                    => p1.get.locallyFree | p2.get.locallyFree
-        case ELteBody(ELte(p1, p2))                  => p1.get.locallyFree | p2.get.locallyFree
-        case EGtBody(EGt(p1, p2))                    => p1.get.locallyFree | p2.get.locallyFree
-        case EGteBody(EGte(p1, p2))                  => p1.get.locallyFree | p2.get.locallyFree
-        case EEqBody(EEq(p1, p2))                    => p1.get.locallyFree | p2.get.locallyFree
-        case ENeqBody(ENeq(p1, p2))                  => p1.get.locallyFree | p2.get.locallyFree
-        case EAndBody(EAnd(p1, p2))                  => p1.get.locallyFree | p2.get.locallyFree
-        case EOrBody(EOr(p1, p2))                    => p1.get.locallyFree | p2.get.locallyFree
-        case EMethodBody(e)                          => e.locallyFree
-        case EMatchesBody(EMatches(target, pattern)) => target.locallyFree
-        case ExprInstance.Empty                      => BitSet()
-=======
-        case GBool(_)                   => BitSet()
-        case GInt(_)                    => BitSet()
-        case GString(_)                 => BitSet()
-        case GUri(_)                    => BitSet()
-        case GByteArray(_)              => BitSet()
-        case EListBody(e)               => e.locallyFree
-        case ETupleBody(e)              => e.locallyFree
-        case ESetBody(e)                => e.locallyFree.value
-        case EMapBody(e)                => e.locallyFree.value
-        case EVarBody(EVar(v))          => VarLocallyFree.locallyFree(v)
-        case EEvalBody(chan)            => ChannelLocallyFree.locallyFree(chan)
-        case ENotBody(ENot(p))          => p.locallyFree
-        case ENegBody(ENeg(p))          => p.locallyFree
-        case EMultBody(EMult(p1, p2))   => p1.locallyFree | p2.locallyFree
-        case EDivBody(EDiv(p1, p2))     => p1.locallyFree | p2.locallyFree
-        case EPlusBody(EPlus(p1, p2))   => p1.locallyFree | p2.locallyFree
-        case EMinusBody(EMinus(p1, p2)) => p1.locallyFree | p2.locallyFree
-        case ELtBody(ELt(p1, p2))       => p1.locallyFree | p2.locallyFree
-        case ELteBody(ELte(p1, p2))     => p1.locallyFree | p2.locallyFree
-        case EGtBody(EGt(p1, p2))       => p1.locallyFree | p2.locallyFree
-        case EGteBody(EGte(p1, p2))     => p1.locallyFree | p2.locallyFree
-        case EEqBody(EEq(p1, p2))       => p1.locallyFree | p2.locallyFree
-        case ENeqBody(ENeq(p1, p2))     => p1.locallyFree | p2.locallyFree
-        case EAndBody(EAnd(p1, p2))     => p1.locallyFree | p2.locallyFree
-        case EOrBody(EOr(p1, p2))       => p1.locallyFree | p2.locallyFree
-        case EMethodBody(e)             => e.locallyFree
-        case ExprInstance.Empty         => BitSet()
->>>>>>> 5f86b9b2
+        case GBool(_)                                    => BitSet()
+        case GInt(_)                                     => BitSet()
+        case GString(_)                                  => BitSet()
+        case GUri(_)                                     => BitSet()
+        case GByteArray(_)                               => BitSet()
+        case EListBody(e)                                => e.locallyFree
+        case ETupleBody(e)                               => e.locallyFree
+        case ESetBody(e)                                 => e.locallyFree.value
+        case EMapBody(e)                                 => e.locallyFree.value
+        case EVarBody(EVar(v))                           => VarLocallyFree.locallyFree(v)
+        case EEvalBody(chan)                             => ChannelLocallyFree.locallyFree(chan)
+        case ENotBody(ENot(p))                           => p.locallyFree
+        case ENegBody(ENeg(p))                           => p.locallyFree
+        case EMultBody(EMult(p1, p2))                    => p1.locallyFree | p2.locallyFree
+        case EDivBody(EDiv(p1, p2))                      => p1.locallyFree | p2.locallyFree
+        case EPlusBody(EPlus(p1, p2))                    => p1.locallyFree | p2.locallyFree
+        case EMinusBody(EMinus(p1, p2))                  => p1.locallyFree | p2.locallyFree
+        case ELtBody(ELt(p1, p2))                        => p1.locallyFree | p2.locallyFree
+        case ELteBody(ELte(p1, p2))                      => p1.locallyFree | p2.locallyFree
+        case EGtBody(EGt(p1, p2))                        => p1.locallyFree | p2.locallyFree
+        case EGteBody(EGte(p1, p2))                      => p1.locallyFree | p2.locallyFree
+        case EEqBody(EEq(p1, p2))                        => p1.locallyFree | p2.locallyFree
+        case ENeqBody(ENeq(p1, p2))                      => p1.locallyFree | p2.locallyFree
+        case EAndBody(EAnd(p1, p2))                      => p1.locallyFree | p2.locallyFree
+        case EOrBody(EOr(p1, p2))                        => p1.locallyFree | p2.locallyFree
+        case EMethodBody(e)                              => e.locallyFree
+        case EMatchesBody(EMatches(target, pattern @ _)) => target.locallyFree
+        case ExprInstance.Empty                          => BitSet()
       }
   }
 
