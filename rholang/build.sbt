import BNFC._

lazy val commonOptions = Seq(
  "-language:existentials",
  "-language:higherKinds",
//  "-Xfatal-warnings",
  "-Xfuture",
  "-Xlint",
  "-Yno-adapted-args",
  "-Ywarn-dead-code",
  "-Ywarn-numeric-widen",
  "-Ywarn-unused-import",
  "-Ywarn-value-discard",
  "-deprecation",
  "-encoding", "UTF-8",
  "-feature",
  "-unchecked"
)

lazy val consoleOptions = commonOptions diff Seq("-Xlint", "-Ywarn-unused-import")

lazy val coverageSettings = Seq(
  coverageExcludedFiles := Seq(
    (javaSource in Compile).value,
    (bnfcGrammarDir in BNFCConfig).value,
    (bnfcOutputDir in BNFCConfig).value,
    baseDirectory.value / "src" / "main" / "k",
    baseDirectory.value / "src" / "main" / "rbl"
  ).map(_.getPath ++ "/.*").mkString(";")
)

lazy val commonSettings = Seq(
  organization := "coop.rchain",
  scalaVersion := "2.12.4",
  scalacOptions := commonOptions,
  scalacOptions in (Compile, console) := consoleOptions,
  scalacOptions in (Test, console) := consoleOptions
)

lazy val commonSettingsDependencies = Seq(
  resolvers += Resolver.sonatypeRepo("releases"),
  libraryDependencies ++= Seq(
    compilerPlugin("org.spire-math"  %% "kind-projector" % "0.9.4"),
    "org.scalaz"    %% "scalaz-core" % "7.3.0-M17",
    "org.scalatest" %% "scalatest"   % "3.0.4" % "test"
  )
)

lazy val root = (project in file("."))
  .settings(commonSettings: _*)
  .settings(commonSettingsDependencies: _*)
  .settings(coverageSettings: _*)
  .settings(bnfcSettings: _*)
<<<<<<< HEAD
  .settings(
    name := "rholang",
    mainClass in (Compile, packageBin) := Some("coop.rchain.rho2rose.Rholang2RosetteCompiler")
  )
=======

// Scalaz
libraryDependencies += "org.scalaz" %% "scalaz-core" % "7.3.0-M17"

// Scala Test
libraryDependencies += "org.scalactic" %% "scalactic" % "3.0.4"
libraryDependencies += "org.scalatest" %% "scalatest" % "3.0.4" % "test"

resolvers += "Artima Maven Repository" at "http://repo.artima.com/releases"
addSbtPlugin("com.artima.supersafe" % "sbtplugin" % "1.1.3")

// Kind projector
resolvers += Resolver.sonatypeRepo("releases")
addCompilerPlugin("org.spire-math" %% "kind-projector" % "0.9.4")

mainClass in (Compile, packageBin) := Some("coop.rchain.rho2rose.Rholang2RosetteCompiler")
>>>>>>> 9af8d97e
<|MERGE_RESOLUTION|>--- conflicted
+++ resolved
@@ -1,4 +1,7 @@
 import BNFC._
+
+// needed for SuperSafe sbt plugin
+resolvers += "Artima Maven Repository" at "http://repo.artima.com/releases"
 
 lazy val commonOptions = Seq(
   "-language:existentials",
@@ -41,6 +44,7 @@
   resolvers += Resolver.sonatypeRepo("releases"),
   libraryDependencies ++= Seq(
     compilerPlugin("org.spire-math"  %% "kind-projector" % "0.9.4"),
+    "org.scalactic" %% "scalactic"   % "3.0.4",
     "org.scalaz"    %% "scalaz-core" % "7.3.0-M17",
     "org.scalatest" %% "scalatest"   % "3.0.4" % "test"
   )
@@ -51,26 +55,7 @@
   .settings(commonSettingsDependencies: _*)
   .settings(coverageSettings: _*)
   .settings(bnfcSettings: _*)
-<<<<<<< HEAD
   .settings(
     name := "rholang",
     mainClass in (Compile, packageBin) := Some("coop.rchain.rho2rose.Rholang2RosetteCompiler")
   )
-=======
-
-// Scalaz
-libraryDependencies += "org.scalaz" %% "scalaz-core" % "7.3.0-M17"
-
-// Scala Test
-libraryDependencies += "org.scalactic" %% "scalactic" % "3.0.4"
-libraryDependencies += "org.scalatest" %% "scalatest" % "3.0.4" % "test"
-
-resolvers += "Artima Maven Repository" at "http://repo.artima.com/releases"
-addSbtPlugin("com.artima.supersafe" % "sbtplugin" % "1.1.3")
-
-// Kind projector
-resolvers += Resolver.sonatypeRepo("releases")
-addCompilerPlugin("org.spire-math" %% "kind-projector" % "0.9.4")
-
-mainClass in (Compile, packageBin) := Some("coop.rchain.rho2rose.Rholang2RosetteCompiler")
->>>>>>> 9af8d97e
