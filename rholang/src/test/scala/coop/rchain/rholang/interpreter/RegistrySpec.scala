package coop.rchain.rholang.interpreter

import com.google.protobuf.ByteString
import coop.rchain.crypto.codec.Base16
import coop.rchain.crypto.hash.Blake2b512Random
import coop.rchain.models.Channel.ChannelInstance.{ChanVar, Quote}
import coop.rchain.models.Expr.ExprInstance._
import coop.rchain.models._
import coop.rchain.models.rholang.implicits._
import coop.rchain.rholang.interpreter.accounting.{CostAccount, CostAccountingAlg}
import coop.rchain.rholang.interpreter.errors.OutOfPhlogistonsError
import coop.rchain.rholang.interpreter.storage.implicits._
import coop.rchain.rspace._
import coop.rchain.rspace.ISpace.IdISpace
import coop.rchain.rspace.internal.{Datum, Row, WaitingContinuation}
import coop.rchain.rspace.pure.PureRSpace
import java.io.StringReader
import monix.eval.Task
import monix.execution.Scheduler.Implicits.global
import org.lightningj.util.ZBase32
import org.scalatest.{FlatSpec, Matchers}
import scala.concurrent.Await
import scala.concurrent.duration._

trait RegistryTester extends PersistentStoreTester {
  implicit val errorLog = new ErrorLog()
  implicit val costAccounting =
    CostAccountingAlg.unsafe[Task](CostAccount.zero)
  def withRegistryAndTestSpace[R](
      f: (Reduce[Task],
<<<<<<< HEAD
          IdISpace[
                 Channel,
                 BindPattern,
                 OutOfPhlogistonsError.type,
                 ListChannelWithRandom,
                 ListChannelWithRandom,
                 TaggedContinuation]) => R
          ): R = {
=======
          FreudianSpace[Channel,
                        BindPattern,
                        OutOfPhlogistonsError.type,
                        ListChannelWithRandom,
                        ListChannelWithRandom,
                        TaggedContinuation]) => R
  ): R =
>>>>>>> ef045f23
    withTestSpace { space =>
      val pureSpace: Runtime.RhoPureSpace = new PureRSpace(space)
      lazy val registry: Registry         = new Registry(pureSpace, dispatcher)
      lazy val dispatcher: Dispatch[Task, ListChannelWithRandom, TaggedContinuation] =
        RholangAndScalaDispatcher
          .create[Task, Task.Par](space, registry.testingDispatchTable, Registry.testingUrnMap)
      val reducer = dispatcher.reducer
      registry.testInstall()
      f(reducer, space)
    }
}

class RegistrySpec extends FlatSpec with Matchers with RegistryTester {
  /*
    0897e9533fd9c5c26e7ea3fe07f99a4dbbde31eb2c59f84810d03e078e7d31c2
    089775e6bbe6f893b810e66615867bede6e16fcf22a5dd869bb17ca8415f0b8e
    0897ef763354e4266d31c74b7a5be55fbfeb464fe65ce56ce9ccbfd9a1fddef0
    0897a37e047d2fc591185812e4a9526ded5509544e6586092c25a17abf366ea3
   */
  val eightByteArray: Par       = GByteArray(ByteString.copyFrom(Array[Byte](0x08.toByte)))
  val ninetySevenByteArray: Par = GByteArray(ByteString.copyFrom(Array[Byte](0x97.toByte)))
  val branchName: Par = GPrivate(
    ByteString.copyFrom(
      Base16.decode("d5fd3d8daf9f295aa590b37b50d5518803b4596ed6940aa42d46b1413a1bb16e")))
  // format: off
  val rootSend: Send = Send(
    chan = Quote(Registry.registryRoot),
    data = Seq(
      Expr(EMapBody(
        ParMap(Seq(eightByteArray -> Par(exprs = Seq(Expr(ETupleBody(ETuple(Seq(GInt(1), ninetySevenByteArray, branchName))))))))))),
    persistent = false
  )
  // format: on
  val sevenFiveByteArray: Par = GByteArray(ByteString.copyFrom(Array[Byte](0x75.toByte)))
  val aThreeByteArray: Par    = GByteArray(ByteString.copyFrom(Array[Byte](0xa3.toByte)))
  val eNineByteArray: Par     = GByteArray(ByteString.copyFrom(Array[Byte](0xe9.toByte)))
  val efByteArray: Par        = GByteArray(ByteString.copyFrom(Array[Byte](0xef.toByte)))
  val emptyByteArray: Par     = GByteArray(ByteString.EMPTY)
  val branch1: Par = GByteArray(
    ByteString.copyFrom(
      Base16.decode("533fd9c5c26e7ea3fe07f99a4dbbde31eb2c59f84810d03e078e7d31c2")))
  val branch2: Par = GByteArray(
    ByteString.copyFrom(
      Base16.decode("e6bbe6f893b810e66615867bede6e16fcf22a5dd869bb17ca8415f0b8e")))
  val branch3: Par = GByteArray(
    ByteString.copyFrom(
      Base16.decode("763354e4266d31c74b7a5be55fbfeb464fe65ce56ce9ccbfd9a1fddef0")))
  val branch4: Par = GByteArray(
    ByteString.copyFrom(
      Base16.decode("7e047d2fc591185812e4a9526ded5509544e6586092c25a17abf366ea3")))
  val branchSend: Send = Send(
    chan = Quote(branchName),
    data = Seq(
      Expr(EMapBody(ParMap(Seq(
        emptyByteArray -> Par(
          exprs = Seq(Expr(ETupleBody(ETuple(Seq(GInt(0), emptyByteArray, GInt(7))))))),
        eNineByteArray -> Par(
          exprs = Seq(Expr(ETupleBody(ETuple(Seq(GInt(0), branch1, GInt(8))))))),
        sevenFiveByteArray -> Par(
          exprs = Seq(Expr(ETupleBody(ETuple(Seq(GInt(0), branch2, GInt(9)))))))
      ))))),
    persistent = false
  )

  val fullBranchSend: Send = Send(
    chan = Quote(branchName),
    data = Seq(
      Expr(EMapBody(ParMap(Seq(
        eNineByteArray -> Par(
          exprs = Seq(Expr(ETupleBody(ETuple(Seq(GInt(0), branch1, GInt(8))))))),
        sevenFiveByteArray -> Par(
          exprs = Seq(Expr(ETupleBody(ETuple(Seq(GInt(0), branch2, GInt(9))))))),
        efByteArray -> Par(exprs = Seq(Expr(ETupleBody(ETuple(Seq(GInt(0), branch3, GInt(10))))))),
        aThreeByteArray -> Par(
          exprs = Seq(Expr(ETupleBody(ETuple(Seq(GInt(0), branch4, GInt(11)))))))
      ))))),
    persistent = false
  )

  val baseRand: Blake2b512Random = Blake2b512Random(Array.empty[Byte])
  "lookup" should "recurse" in {
    val lookupString: String =
      """
      new r(`rho:registry:testing:lookup`) in {
        r!("0897".hexToBytes(), "result0") |
        r!("089775e6bbe6f893b810e66615867bede6e16fcf22a5dd869bb17ca8415f0b8e".hexToBytes(), "result1") |
        r!("0897e9533fd9c5c26e7ea3fe07f99a4dbbde31eb2c59f84810d03e078e7d31c2".hexToBytes(), "result2")
      }"""

    val lookupPar: Par = Interpreter.buildNormalizedTerm(new StringReader(lookupString)).value

    val completePar                     = lookupPar.addSends(rootSend, branchSend)
    implicit val rand: Blake2b512Random = baseRand.splitByte(1)
    val newRand                         = rand.splitByte(2)
    val randResult0                     = newRand.splitByte(0)
    randResult0.next; randResult0.next
    val randResult1 = newRand.splitByte(1)
    randResult1.next; randResult1.next
    val randResult2 = newRand.splitByte(2)
    randResult2.next; randResult2.next

    val result = withRegistryAndTestSpace { (reducer, space) =>
      implicit val env = Env[Par]()
      val resultTask = for {
        _ <- reducer.eval(completePar)
      } yield space.store.toMap
      Await.result(resultTask.runAsync, 3.seconds)
    }

    def resultChanList(s: String) =
      List(Channel(Quote(GString(s))))

    result.get(resultChanList("result0")) should be(
      Some(
        Row(
          List(Datum.create(Channel(Quote(GString("result0"))),
                            ListChannelWithRandom(Seq(Quote(GInt(7))), randResult0),
                            false)),
          List()
        )))
    result.get(resultChanList("result1")) should be(
      Some(
        Row(
          List(Datum.create(Channel(Quote(GString("result1"))),
                            ListChannelWithRandom(Seq(Quote(GInt(9))), randResult1),
                            false)),
          List()
        )))
    result.get(resultChanList("result2")) should be(
      Some(
        Row(
          List(Datum.create(Channel(Quote(GString("result2"))),
                            ListChannelWithRandom(Seq(Quote(GInt(8))), randResult2),
                            false)),
          List()
        )))
  }

  "insert" should "successfully split" in {
    val insertString =
      """
        new rl(`rho:registry:testing:lookup`), ri(`rho:registry:testing:insert`), ack in {
          ri!("0897e953".hexToBytes(), 10, *ack) |
          for (@10 <- ack) { //merge 0
            rl!("0897e9533fd9c5c26e7ea3fe07f99a4dbbde31eb2c59f84810d03e078e7d31c2".hexToBytes(), *ack) |
            for (@x <- ack) { //merge 1
              @"result0"!(x) |
              rl!("0897e953".hexToBytes(), *ack) |
              for (@x <- ack) { //merge 2
                @"result1"!(x) |
                ri!("0897e9".hexToBytes(), 11, *ack) |
                for (@11 <- ack) { //merge 3
                  rl!("0897e9533fd9c5c26e7ea3fe07f99a4dbbde31eb2c59f84810d03e078e7d31c2".hexToBytes(), *ack) |
                  for (@x <- ack) { //merge4
                    @"result2"!(x) |
                    rl!("0897e953".hexToBytes(), *ack) |
                    for (@x <- ack) { //merge5
                      @"result3"!(x) |
                      rl!("0897e9".hexToBytes(), *ack) |
                      for (@x <- ack) {
                        @"result4"!(x) |
                        ri!("08bb".hexToBytes(), 12, *ack) |
                        for (@12 <- ack) {
                          rl!("0897".hexToBytes(), "result5") |
                          rl!("089775e6bbe6f893b810e66615867bede6e16fcf22a5dd869bb17ca8415f0b8e".hexToBytes(), "result6") |
                          rl!("0897e9".hexToBytes(), "result7") |
                          rl!("0897e953".hexToBytes(), "result8") |
                          rl!("0897e9533fd9c5c26e7ea3fe07f99a4dbbde31eb2c59f84810d03e078e7d31c2".hexToBytes(), "result9") |
                          rl!("08bb".hexToBytes(), "result10")
                        }
                      }
                    }
                  }
                }
              }
            }
          }
        }"""
    val insertPar: Par                      = Interpreter.buildNormalizedTerm(new StringReader(insertString)).value
    val completePar                         = insertPar.addSends(rootSend, branchSend)
    implicit val evalRand: Blake2b512Random = baseRand.splitByte(2)

    // Compute the random states for the results
    val resultRand = baseRand.splitByte(2)
    // The two sends setting up the initial state, and then the new.
    val newRand = resultRand.splitByte(2)
    // once, for ack.
    newRand.next()
    val insert0Rand = newRand.splitByte(0)
    // Twice for lookup, once for new name to insert.
    insert0Rand.next(); insert0Rand.next(); insert0Rand.next()
    val merge0      = Blake2b512Random.merge(Seq(newRand.splitByte(1), insert0Rand.splitByte(1)))
    val lookup0Rand = merge0.splitByte(0)
    // It takes 3 now because of the previous insert.
    lookup0Rand.next(); lookup0Rand.next(); lookup0Rand.next()
    val merge1      = Blake2b512Random.merge(Seq(merge0.splitByte(1), lookup0Rand))
    val result0Rand = merge1.splitByte(0)
    val lookup1Rand = merge1.splitByte(1)
    lookup1Rand.next(); lookup1Rand.next(); lookup1Rand.next()
    val merge2      = Blake2b512Random.merge(Seq(merge1.splitByte(2), lookup1Rand))
    val result1Rand = merge2.splitByte(0)
    val insert1Rand = merge2.splitByte(1)
    //0897e9 only takes 2 lookups (root, and 0897). It uses 1 more to split
    insert1Rand.next(); insert1Rand.next(); insert1Rand.next()
    val merge3      = Blake2b512Random.merge(Seq(merge2.splitByte(2), insert1Rand.splitByte(1)))
    val lookup2Rand = merge3.splitByte(0)
    // It takes 4 lookups now because of the second insert.
    lookup2Rand.next(); lookup2Rand.next(); lookup2Rand.next(); lookup2Rand.next()
    val merge4      = Blake2b512Random.merge(Seq(merge3.splitByte(1), lookup2Rand))
    val result2Rand = merge4.splitByte(0)
    val lookup3Rand = merge4.splitByte(1)
    lookup3Rand.next(); lookup3Rand.next(); lookup3Rand.next(); lookup3Rand.next()
    val merge5      = Blake2b512Random.merge(Seq(merge4.splitByte(2), lookup3Rand))
    val result3Rand = merge5.splitByte(0)
    val lookup4Rand = merge5.splitByte(1)
    //Only 3 lookups: root, 0897, e9
    lookup4Rand.next(); lookup4Rand.next(); lookup4Rand.next()
    val merge6      = Blake2b512Random.merge(Seq(merge5.splitByte(2), lookup4Rand))
    val result4Rand = merge6.splitByte(0)
    val insert2Rand = merge6.splitByte(1)
    // Only 2 because we perform a split at the root
    insert2Rand.next(); insert2Rand.next()
    val merge7      = Blake2b512Random.merge(Seq(merge6.splitByte(2), insert2Rand.splitByte(1)))
    val result5Rand = merge7.splitByte(0)
    result5Rand.next(); result5Rand.next(); result5Rand.next()
    val result6Rand = merge7.splitByte(1)
    result6Rand.next(); result6Rand.next(); result6Rand.next()
    val result7Rand = merge7.splitByte(2)
    result7Rand.next(); result7Rand.next(); result7Rand.next(); result7Rand.next()
    val result8Rand = merge7.splitByte(3)
    result8Rand.next(); result8Rand.next(); result8Rand.next(); result8Rand.next();
    result8Rand.next()
    val result9Rand = merge7.splitByte(4)
    result9Rand.next(); result9Rand.next(); result9Rand.next(); result9Rand.next();
    result9Rand.next()
    val result10Rand = merge7.splitByte(5)
    result10Rand.next(); result10Rand.next()

    val result = withRegistryAndTestSpace { (reducer, space) =>
      implicit val env = Env[Par]()
      val resultTask = for {
        _ <- reducer.eval(completePar)
      } yield space.store.toMap
      Await.result(resultTask.runAsync, 3.seconds)
    }

    def resultChanList(s: String) =
      List(Channel(Quote(GString(s))))

    result.get(resultChanList("result0")) should be(
      Some(
        Row(
          List(Datum.create(Channel(Quote(GString("result0"))),
                            ListChannelWithRandom(Seq(Quote(GInt(8))), result0Rand),
                            false)),
          List()
        )))
    result.get(resultChanList("result1")) should be(
      Some(
        Row(
          List(Datum.create(Channel(Quote(GString("result1"))),
                            ListChannelWithRandom(Seq(Quote(GInt(10))), result1Rand),
                            false)),
          List()
        )))
    result.get(resultChanList("result2")) should be(
      Some(
        Row(
          List(Datum.create(Channel(Quote(GString("result2"))),
                            ListChannelWithRandom(Seq(Quote(GInt(8))), result2Rand),
                            false)),
          List()
        )))
    result.get(resultChanList("result3")) should be(
      Some(
        Row(
          List(Datum.create(Channel(Quote(GString("result3"))),
                            ListChannelWithRandom(Seq(Quote(GInt(10))), result3Rand),
                            false)),
          List()
        )))
    result.get(resultChanList("result4")) should be(
      Some(
        Row(
          List(Datum.create(Channel(Quote(GString("result4"))),
                            ListChannelWithRandom(Seq(Quote(GInt(11))), result4Rand),
                            false)),
          List()
        )))
    result.get(resultChanList("result5")) should be(
      Some(
        Row(
          List(Datum.create(Channel(Quote(GString("result5"))),
                            ListChannelWithRandom(Seq(Quote(GInt(7))), result5Rand),
                            false)),
          List()
        )))
    result.get(resultChanList("result6")) should be(
      Some(
        Row(
          List(Datum.create(Channel(Quote(GString("result6"))),
                            ListChannelWithRandom(Seq(Quote(GInt(9))), result6Rand),
                            false)),
          List()
        )))
    result.get(resultChanList("result7")) should be(
      Some(
        Row(
          List(Datum.create(Channel(Quote(GString("result7"))),
                            ListChannelWithRandom(Seq(Quote(GInt(11))), result7Rand),
                            false)),
          List()
        )))
    result.get(resultChanList("result8")) should be(
      Some(
        Row(
          List(Datum.create(Channel(Quote(GString("result8"))),
                            ListChannelWithRandom(Seq(Quote(GInt(10))), result8Rand),
                            false)),
          List()
        )))
    result.get(resultChanList("result9")) should be(
      Some(
        Row(
          List(Datum.create(Channel(Quote(GString("result9"))),
                            ListChannelWithRandom(Seq(Quote(GInt(8))), result9Rand),
                            false)),
          List()
        )))
    result.get(resultChanList("result10")) should be(
      Some(
        Row(
          List(Datum.create(Channel(Quote(GString("result10"))),
                            ListChannelWithRandom(Seq(Quote(GInt(12))), result10Rand),
                            false)),
          List()
        )))
  }

  "delete" should "successfully merge" in {
    /* The overview of this program is 1 delete, 3 lookups, 1 delete,
    2 lookups, 1 delete, 1 lookup, 1 delete */
    val deleteString =
      """
      new rl(`rho:registry:testing:lookup`), rd(`rho:registry:testing:delete`), ack in {
        rd!("0897a37e047d2fc591185812e4a9526ded5509544e6586092c25a17abf366ea3".hexToBytes(), *ack) |
        for (@11 <- ack) { //merge 0
          rl!("0897e9533fd9c5c26e7ea3fe07f99a4dbbde31eb2c59f84810d03e078e7d31c2".hexToBytes(), *ack) |
          for (@x <- ack) { //merge 1
            @"result0"!(x) |
            rl!("089775e6bbe6f893b810e66615867bede6e16fcf22a5dd869bb17ca8415f0b8e".hexToBytes(), *ack) |
            for (@x <- ack) { //merge 2
              @"result1"!(x) |
              rl!("0897ef763354e4266d31c74b7a5be55fbfeb464fe65ce56ce9ccbfd9a1fddef0".hexToBytes(), *ack) |
              for (@x <- ack) { //merge 3
                @"result2"!(x) |
                rd!("0897ef763354e4266d31c74b7a5be55fbfeb464fe65ce56ce9ccbfd9a1fddef0".hexToBytes(), *ack) |
                for (@10 <- ack) { //merge4
                  rl!("0897e9533fd9c5c26e7ea3fe07f99a4dbbde31eb2c59f84810d03e078e7d31c2".hexToBytes(), *ack) |
                  for (@x <- ack) { //merge5
                    @"result3"!(x) |
                    rl!("089775e6bbe6f893b810e66615867bede6e16fcf22a5dd869bb17ca8415f0b8e".hexToBytes(), *ack) |
                    for (@x <- ack) { //merge6
                      @"result4"!(x) |
                      rd!("089775e6bbe6f893b810e66615867bede6e16fcf22a5dd869bb17ca8415f0b8e".hexToBytes(), *ack) |
                      for (@9 <- ack) { //merge7
                        rl!("0897e9533fd9c5c26e7ea3fe07f99a4dbbde31eb2c59f84810d03e078e7d31c2".hexToBytes(), *ack) |
                        for (@x <- ack) { //merge8
                          @"result5"!(x) |
                          rd!("0897e9533fd9c5c26e7ea3fe07f99a4dbbde31eb2c59f84810d03e078e7d31c2".hexToBytes(), "result6")
                        }
                      }
                    }
                  }
                }
              }
            }
          }
        }
      }"""
    val deletePar: Par                  = Interpreter.buildNormalizedTerm(new StringReader(deleteString)).value
    val completePar                     = deletePar.addSends(rootSend, fullBranchSend)
    implicit val rand: Blake2b512Random = baseRand.splitByte(3)

    val result = withRegistryAndTestSpace { (reducer, space) =>
      implicit val env = Env[Par]()
      val resultTask = for {
        _ <- reducer.eval(completePar)
      } yield space.store.toMap
      Await.result(resultTask.runAsync, 3.seconds)
    }

    // Compute the random states for the results
    val resultRand = baseRand.splitByte(3)
    // The two sends setting up the initial state, and then the new.
    val newRand  = resultRand.splitByte(2)
    val rootRand = resultRand.splitByte(0)
    // once, for ack.
    newRand.next()
    val delete0Rand = newRand.splitByte(0)
    // Once for root, and twice for a single iteration through the tree
    delete0Rand.next(); delete0Rand.next(); delete0Rand.next()
    val merge0      = Blake2b512Random.merge(Seq(newRand.splitByte(1), delete0Rand))
    val lookup0Rand = merge0.splitByte(0)
    lookup0Rand.next(); lookup0Rand.next();
    val merge1      = Blake2b512Random.merge(Seq(merge0.splitByte(1), lookup0Rand))
    val result0Rand = merge1.splitByte(0)
    val lookup1Rand = merge1.splitByte(1)
    lookup1Rand.next(); lookup1Rand.next();
    val merge2      = Blake2b512Random.merge(Seq(merge1.splitByte(2), lookup1Rand))
    val result1Rand = merge2.splitByte(0)
    val lookup2Rand = merge2.splitByte(1)
    lookup2Rand.next(); lookup2Rand.next();
    val merge3      = Blake2b512Random.merge(Seq(merge2.splitByte(2), lookup2Rand))
    val result2Rand = merge3.splitByte(0)
    val delete1Rand = merge3.splitByte(1)
    // Once for root, and twice for a single iteration through the tree
    delete1Rand.next(); delete1Rand.next(); delete1Rand.next()
    val merge4      = Blake2b512Random.merge(Seq(merge3.splitByte(2), delete1Rand))
    val lookup3Rand = merge4.splitByte(0)
    lookup3Rand.next(); lookup3Rand.next();
    val merge5      = Blake2b512Random.merge(Seq(merge4.splitByte(1), lookup3Rand))
    val result3Rand = merge5.splitByte(0)
    val lookup4Rand = merge5.splitByte(1)
    lookup4Rand.next(); lookup4Rand.next();
    val merge6      = Blake2b512Random.merge(Seq(merge5.splitByte(2), lookup4Rand))
    val result4Rand = merge6.splitByte(0)
    val delete2Rand = merge6.splitByte(1)
    // Once for root, and twice for a single iteration through the tree
    delete2Rand.next(); delete2Rand.next(); delete2Rand.next()
    val merge7      = Blake2b512Random.merge(Seq(merge6.splitByte(2), delete2Rand))
    val lookup5Rand = merge7.splitByte(0)
    // The last delete should have merged into the root, so it should only take
    // 1 new name.
    lookup5Rand.next();
    val merge8      = Blake2b512Random.merge(Seq(merge7.splitByte(1), lookup5Rand))
    val result5Rand = merge8.splitByte(0)
    val result6Rand = merge8.splitByte(1)
    // This is the last delete. It should take only 1 lookup, because of the
    // previous merge to root.
    result6Rand.next()

    def resultChanList(s: String) =
      List(Channel(Quote(GString(s))))

    result.get(resultChanList("result0")) should be(
      Some(
        Row(
          List(Datum.create(Channel(Quote(GString("result0"))),
                            ListChannelWithRandom(Seq(Quote(GInt(8))), result0Rand),
                            false)),
          List()
        )))
    result.get(resultChanList("result1")) should be(
      Some(
        Row(
          List(Datum.create(Channel(Quote(GString("result1"))),
                            ListChannelWithRandom(Seq(Quote(GInt(9))), result1Rand),
                            false)),
          List()
        )))
    result.get(resultChanList("result2")) should be(
      Some(
        Row(
          List(Datum.create(Channel(Quote(GString("result2"))),
                            ListChannelWithRandom(Seq(Quote(GInt(10))), result2Rand),
                            false)),
          List()
        )))
    result.get(resultChanList("result3")) should be(
      Some(
        Row(
          List(Datum.create(Channel(Quote(GString("result3"))),
                            ListChannelWithRandom(Seq(Quote(GInt(8))), result3Rand),
                            false)),
          List()
        )))
    result.get(resultChanList("result4")) should be(
      Some(
        Row(
          List(Datum.create(Channel(Quote(GString("result4"))),
                            ListChannelWithRandom(Seq(Quote(GInt(9))), result4Rand),
                            false)),
          List()
        )))
    result.get(resultChanList("result5")) should be(
      Some(
        Row(
          List(Datum.create(Channel(Quote(GString("result5"))),
                            ListChannelWithRandom(Seq(Quote(GInt(8))), result5Rand),
                            false)),
          List()
        )))
    result.get(resultChanList("result6")) should be(
      Some(
        Row(
          List(Datum.create(Channel(Quote(GString("result6"))),
                            ListChannelWithRandom(Seq(Quote(GInt(8))), result6Rand),
                            false)),
          List()
        )))
    result.get(List[Channel](Quote(Registry.registryRoot))) should be(
      Some(Row(
        List(Datum.create(Channel(Quote(Registry.registryRoot)),
                          ListChannelWithRandom(Seq(Quote(EMapBody(ParMap(SortedParMap.empty)))),
                                                rootRand),
                          false)),
        List()
      )))
  }

  "Public lookup" should "decode and then call lookup" in {
    val lookupString =
      """
      new r(`rho:registry:lookup`) in {
        r!(`rho:id:bnm61w3958nhr5u6wx9yx6c4js77hcxmftc9o1yo4y9yxdu7g8bnq3`, "result0") |
        r!(`rho:id:bnmzm3i5h5hj8qyoh3ubmbu57zuqn56xrk175bw5sf6kook9bq8ny3`, "result1")
      }"""
    val lookupPar: Par                  = Interpreter.buildNormalizedTerm(new StringReader(lookupString)).value
    val completePar                     = lookupPar.addSends(rootSend, branchSend)
    implicit val rand: Blake2b512Random = baseRand.splitByte(4)
    val newRand                         = rand.splitByte(2)
    val randResult0                     = newRand.splitByte(0)
    randResult0.next; randResult0.next
    val randResult1 = newRand.splitByte(1)
    randResult1.next; randResult1.next

    val result = withRegistryAndTestSpace { (reducer, space) =>
      implicit val env = Env[Par]()
      val resultTask = for {
        _ <- reducer.eval(completePar)
      } yield space.store.toMap
      Await.result(resultTask.runAsync, 3.seconds)
    }

    def resultChanList(s: String) =
      List(Channel(Quote(GString(s))))

    result.get(resultChanList("result0")) should be(
      Some(
        Row(
          List(Datum.create(Channel(Quote(GString("result0"))),
                            ListChannelWithRandom(Seq(Quote(GInt(8))), randResult0),
                            false)),
          List()
        )))
    result.get(resultChanList("result1")) should be(
      Some(
        Row(
          List(Datum.create(Channel(Quote(GString("result1"))),
                            ListChannelWithRandom(Seq(Quote(GInt(9))), randResult1),
                            false)),
          List()
        )))
  }

  "Random Registry" should "use the random generator and insert" in {
    val registerString                  = """
      new rr(`rho:registry:insertRandom`), rl(`rho:registry:lookup`), x, y in {
        rr!(bundle+{*x}, *y) |
        for(@{uri /\ Uri} <- y) {
          @"result0"!(uri) |
          rl!(uri, "result1")
        }
      }"""
    val registerPar: Par                = Interpreter.buildNormalizedTerm(new StringReader(registerString)).value
    val completePar                     = registerPar.addSends(rootSend, branchSend)
    implicit val rand: Blake2b512Random = baseRand.splitByte(5)
    val newRand                         = rand.splitByte(2)
    val registeredName                  = newRand.next();
    newRand.next()
    val registerRand = newRand.splitByte(0)
    // Once for Uri and twice for temporary channels to handle the insert.
    val uriBytes = registerRand.next();
    registerRand.next(); registerRand.next()
    val insertRand = registerRand
    // Goes directly into root
    insertRand.next();
    val merge0Rand  = Blake2b512Random.merge(Seq(newRand.splitByte(1), insertRand))
    val randResult0 = merge0Rand.splitByte(0)
    val lookupRand  = merge0Rand.splitByte(1)
    lookupRand.next();
    val randResult1 = lookupRand

    val result = withRegistryAndTestSpace { (reducer, space) =>
      implicit val env = Env[Par]()
      val resultTask = for {
        _ <- reducer.eval(completePar)
      } yield space.store.toMap
      Await.result(resultTask.runAsync, 3.seconds)
    }

    def resultChanList(s: String) =
      List(Channel(Quote(GString(s))))

    val expectedBundle: Par =
      Bundle(GPrivate(ByteString.copyFrom(registeredName)), writeFlag = true, readFlag = false)

    val expectedUri = Registry.buildURI(uriBytes)

    result.get(resultChanList("result0")) should be(
      Some(
        Row(
          List(Datum.create(Channel(Quote(GString("result0"))),
                            ListChannelWithRandom(Seq(Quote(GUri(expectedUri))), randResult0),
                            false)),
          List()
        )))
    result.get(resultChanList("result1")) should be(
      Some(
        Row(
          List(Datum.create(Channel(Quote(GString("result1"))),
                            ListChannelWithRandom(Seq(Quote(expectedBundle)), randResult1),
                            false)),
          List()
        )))
  }
}<|MERGE_RESOLUTION|>--- conflicted
+++ resolved
@@ -28,24 +28,13 @@
     CostAccountingAlg.unsafe[Task](CostAccount.zero)
   def withRegistryAndTestSpace[R](
       f: (Reduce[Task],
-<<<<<<< HEAD
-          IdISpace[
-                 Channel,
-                 BindPattern,
-                 OutOfPhlogistonsError.type,
-                 ListChannelWithRandom,
-                 ListChannelWithRandom,
-                 TaggedContinuation]) => R
-          ): R = {
-=======
-          FreudianSpace[Channel,
-                        BindPattern,
-                        OutOfPhlogistonsError.type,
-                        ListChannelWithRandom,
-                        ListChannelWithRandom,
-                        TaggedContinuation]) => R
+          IdISpace[Channel,
+            BindPattern,
+            OutOfPhlogistonsError.type,
+            ListChannelWithRandom,
+            ListChannelWithRandom,
+            TaggedContinuation]) => R
   ): R =
->>>>>>> ef045f23
     withTestSpace { space =>
       val pureSpace: Runtime.RhoPureSpace = new PureRSpace(space)
       lazy val registry: Registry         = new Registry(pureSpace, dispatcher)
