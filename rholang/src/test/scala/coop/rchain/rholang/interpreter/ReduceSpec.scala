package coop.rchain.rholang.interpreter

import java.nio.file.Files

import cats.mtl.FunctorTell
import com.google.protobuf.ByteString
import coop.rchain.catscontrib.Capture._
import coop.rchain.crypto.codec.Base16
import coop.rchain.models.Channel.ChannelInstance._
import coop.rchain.models.Connective.ConnectiveInstance._
import coop.rchain.models.Expr.ExprInstance._
import coop.rchain.models.TaggedContinuation.TaggedCont.ParBody
import coop.rchain.models.Var.VarInstance._
import coop.rchain.models.{GPrivate => _, _}
import coop.rchain.rholang.interpreter.errors._
import coop.rchain.rholang.interpreter.errors.ReduceError
import coop.rchain.models.rholang.implicits._
import coop.rchain.rholang.interpreter.storage.implicits._
import coop.rchain.rspace.internal.{Datum, Row, WaitingContinuation}
import coop.rchain.rspace._
import monix.eval.Task
import monix.execution.Scheduler.Implicits.global
import org.scalatest.{FlatSpec, Matchers}

import scala.collection.immutable.BitSet
import scala.collection.mutable.HashMap
import scala.concurrent.duration._
import scala.concurrent.{Await, ExecutionException}

trait PersistentStoreTester {
  def withTestSpace[R](
      f: ISpace[Channel, BindPattern, Seq[Channel], TaggedContinuation] => R): R = {
    val dbDir = Files.createTempDirectory("rchain-storage-test-")
    val store: IStore[Channel, BindPattern, Seq[Channel], TaggedContinuation] =
      LMDBStore.create[Channel, BindPattern, Seq[Channel], TaggedContinuation](dbDir,
                                                                               1024 * 1024 * 1024)
    val space = new RSpace(store)
    try {
      f(space)
    } finally {
      space.close()
    }
  }
}

class ReduceSpec extends FlatSpec with Matchers with PersistentStoreTester {
  "evalExpr" should "handle simple addition" in {
    implicit val errorLog = new Runtime.ErrorLog()
    val result = withTestSpace { space =>
      val reducer      = RholangOnlyDispatcher.create[Task, Task.Par](space).reducer
      val addExpr      = EPlus(GInt(7), GInt(8))
      implicit val env = Env[Par]()
      val resultTask   = reducer.evalExpr(addExpr)
      Await.result(resultTask.runAsync, 3.seconds)
    }

    val expected = Seq(Expr(GInt(15)))
    result.exprs should be(expected)
    errorLog.readAndClearErrorVector should be(Vector.empty[InterpreterError])
  }

  "evalExpr" should "leave ground values alone" in {
    implicit val errorLog = new Runtime.ErrorLog()
    val result = withTestSpace { space =>
      val reducer      = RholangOnlyDispatcher.create[Task, Task.Par](space).reducer
      val groundExpr   = GInt(7)
      implicit val env = Env[Par]()
      val resultTask   = reducer.evalExpr(groundExpr)
      Await.result(resultTask.runAsync, 3.seconds)
    }

    val expected = Seq(Expr(GInt(7)))
    result.exprs should be(expected)
    errorLog.readAndClearErrorVector should be(Vector.empty[InterpreterError])
  }

  "evalExpr" should "handle equality between arbitary processes" in {
    implicit val errorLog = new Runtime.ErrorLog()
    val result = withTestSpace { space =>
      val reducer      = RholangOnlyDispatcher.create[Task, Task.Par](space).reducer
      val eqExpr       = EEq(GPrivate("private_name"), GPrivate("private_name"))
      implicit val env = Env[Par]()
      val resultTask   = reducer.evalExpr(eqExpr)
      Await.result(resultTask.runAsync, 3.seconds)
    }
    val expected = Seq(Expr(GBool(true)))
    result.exprs should be(expected)
    errorLog.readAndClearErrorVector should be(Vector.empty[InterpreterError])
  }

  "evalExpr" should "substitute before comparison." in {
    implicit val errorLog = new Runtime.ErrorLog()
    val result = withTestSpace { space =>
      val reducer           = RholangOnlyDispatcher.create[Task, Task.Par](space).reducer
      implicit val emptyEnv = Env.makeEnv(Par(), Par())
      val eqExpr            = EEq(EVar(BoundVar(0)), EVar(BoundVar(1)))
      val resultTask        = reducer.evalExpr(eqExpr)
      Await.result(resultTask.runAsync, 3.seconds)
    }
    val expected = Seq(Expr(GBool(true)))
    result.exprs should be(expected)
    errorLog.readAndClearErrorVector should be(Vector.empty[InterpreterError])
  }

  "eval of Bundle" should "evaluate contents of bundle" in {
    implicit val errorLog = new Runtime.ErrorLog()
    val result = withTestSpace { space =>
      val reducer = RholangOnlyDispatcher.create[Task, Task.Par](space).reducer
      val bundleSend =
        Bundle(Send(Quote(GString("channel")), List(GInt(7), GInt(8), GInt(9)), false, BitSet()))
      val interpreter  = reducer
      implicit val env = Env[Par]()
      val resultTask   = interpreter.eval(bundleSend)
      val inspectTask = for {
        _ <- resultTask
      } yield space.store.toMap
      Await.result(inspectTask.runAsync, 3.seconds)
    }

    val channel = Channel(Quote(GString("channel")))

    result should be(
      HashMap(
        List(channel) ->
          Row(
            List(
              Datum.create(channel,
                           Seq[Channel](Quote(GInt(7)), Quote(GInt(8)), Quote(GInt(9))),
                           false)),
            List()
          )
      ))
    errorLog.readAndClearErrorVector should be(Vector.empty[InterpreterError])
  }

  // Await.result wraps any Exception with ExecutionException so we need to catch it, unwrap and rethrow
  def runAndRethrowBoxedErrors[A](task: Task[A], timeout: Duration = 3.seconds): A =
    try {
      Await.result(task.runAsync, timeout)
    } catch {
      case boxedError: ExecutionException =>
        throw boxedError.getCause
    }

  it should "throw an error if names are used against their polarity" in {
    implicit val errorLog = new Runtime.ErrorLog()
    /* for (n <- @bundle+ { y } ) { }  -> for (n <- y) { }
     */
    val y = GString("y")
    val receive = Receive(
      Seq(ReceiveBind(Seq(Quote(Par())), Quote(Bundle(y, readFlag = false, writeFlag = true)))),
      Par())

    val receiveResult = withTestSpace { space =>
      implicit val env = Env[Par]()
      val reducer      = RholangOnlyDispatcher.create[Task, Task.Par](space).reducer
      val task         = reducer.eval(receive).map(_ => space.store.toMap)
      Await.result(task.runAsync, 3.seconds)
    }
    receiveResult should be(HashMap.empty)
    errorLog.readAndClearErrorVector should be(
      Vector(ReduceError("Trying to read from non-readable channel.")))

    /* @bundle- { x } !(7) -> x!(7)
     */
    val x = GString("channel")
    val send =
      Send(Channel(Quote(Bundle(x, writeFlag = false, readFlag = true))), Seq(Expr(GInt(7))))

    val sendResult = withTestSpace { space =>
      implicit val env = Env[Par]()
      val reducer      = RholangOnlyDispatcher.create[Task, Task.Par](space).reducer
      val task         = reducer.eval(send).map(_ => space.store.toMap)
      Await.result(task.runAsync, 3.seconds)
    }
    sendResult should be(HashMap.empty)
    errorLog.readAndClearErrorVector should be(
      Vector(ReduceError("Trying to send on non-writeable channel.")))
  }

  "eval of Send" should "place something in the tuplespace." in {
    implicit val errorLog = new Runtime.ErrorLog()
    val result = withTestSpace { space =>
      val reducer = RholangOnlyDispatcher.create[Task, Task.Par](space).reducer
      val send =
        Send(Quote(GString("channel")), List(GInt(7), GInt(8), GInt(9)), false, BitSet())
      val interpreter  = reducer
      implicit val env = Env[Par]()
      val resultTask   = interpreter.eval(send)
      val inspectTask = for {
        _ <- resultTask
      } yield space.store.toMap
      Await.result(inspectTask.runAsync, 3.seconds)
    }

    val channel = Channel(Quote(GString("channel")))

    result should be(
      HashMap(
        List(channel) ->
          Row(
            List(
              Datum.create(channel,
                           Seq[Channel](Quote(GInt(7)), Quote(GInt(8)), Quote(GInt(9))),
                           false)),
            List()
          )
      ))
    errorLog.readAndClearErrorVector should be(Vector.empty[InterpreterError])
  }

  it should "verify that Bundle is writeable before sending on Bundle " in {
    implicit val errorLog = new Runtime.ErrorLog()
    /* @bundle+ { x } !(7) -> x!(7)
     */
    val x = GString("channel")
    val send =
      Send(Channel(Quote(Bundle(x, writeFlag = true, readFlag = false))), Seq(Expr(GInt(7))))

    val result = withTestSpace { space =>
      val reducer      = RholangOnlyDispatcher.create[Task, Task.Par](space).reducer
      implicit val env = Env[Par]()
      val task         = reducer.eval(send).map(_ => space.store.toMap)
      Await.result(task.runAsync, 3.seconds)
    }

    val channel = Channel(Quote(x))

    result should be(
<<<<<<< HEAD
      HashMap(List(channel) -> Row(List(Datum.create(channel, Seq[Channel](Quote(GInt(7))), false)),
                                   List())))
=======
      HashMap(List(Channel(Quote(x))) ->
        Row(List(Datum[List[Channel]](List[Channel](Quote(GInt(7))), false)), List())))
    errorLog.readAndClearErrorVector should be(Vector.empty[InterpreterError])
>>>>>>> 8f09339e
  }

  "eval of single channel Receive" should "place something in the tuplespace." in {
    implicit val errorLog = new Runtime.ErrorLog()
    val result = withTestSpace { space =>
      val receive =
        Receive(Seq(
                  ReceiveBind(Seq(ChanVar(FreeVar(0)), ChanVar(FreeVar(1)), ChanVar(FreeVar(2))),
                              Quote(GString("channel")))),
                Par(),
                false,
                3,
                BitSet())
      val reducer      = RholangOnlyDispatcher.create[Task, Task.Par](space).reducer
      val interpreter  = reducer
      implicit val env = Env[Par]()
      val resultTask   = interpreter.eval(receive)
      val inspectTask = for {
        _ <- resultTask
      } yield space.store.toMap
      Await.result(inspectTask.runAsync, 3.seconds)
    }

    val channels = List(Channel(Quote(GString("channel"))))

    result should be(
      HashMap(
        channels ->
          Row(
            List(),
            List(
              WaitingContinuation
                .create[Channel, BindPattern, TaggedContinuation](
                  channels,
                  List(
                    BindPattern(List(Channel(ChanVar(FreeVar(0))),
                                     Channel(ChanVar(FreeVar(1))),
                                     Channel(ChanVar(FreeVar(2)))),
                                None)),
                  TaggedContinuation(ParBody(Par())),
                  false
                )
            )
          )
      ))
    errorLog.readAndClearErrorVector should be(Vector.empty[InterpreterError])
  }

  it should "verify that bundle is readable if receiving on Bundle" in {
    implicit val errorLog = new Runtime.ErrorLog()
    /* for (@Nil <- @bundle- { y } ) { }  -> for (n <- y) { }
     */

    val y = GString("y")
    val receive = Receive(binds = Seq(
                            ReceiveBind(
                              patterns = Seq(Quote(Par())),
                              source = Quote(Bundle(y, readFlag = true, writeFlag = false))
                            )),
                          body = Par())

    val result = withTestSpace { space =>
      val reducer      = RholangOnlyDispatcher.create[Task, Task.Par](space).reducer
      implicit val env = Env[Par]()
      val task         = reducer.eval(receive).map(_ => space.store.toMap)
      Await.result(task.runAsync, 3.seconds)
    }

    val channels = List(Channel(Quote(y)))

    result should be(
      HashMap(
        channels ->
          Row(
            List(),
            List(
              WaitingContinuation.create[Channel, BindPattern, TaggedContinuation](
                channels,
                List(BindPattern(List(Channel(Quote(Par()))), None)),
                TaggedContinuation(ParBody(Par())),
                false))
          )
      ))
    errorLog.readAndClearErrorVector should be(Vector.empty[InterpreterError])
  }

  "eval of Send | Receive" should "meet in the tuplespace and proceed." in {
    implicit val errorLog = new Runtime.ErrorLog()
    val send =
      Send(Quote(GString("channel")), List(GInt(7), GInt(8), GInt(9)), false, BitSet())
    val receive = Receive(
      Seq(
        ReceiveBind(Seq(ChanVar(FreeVar(0)), ChanVar(FreeVar(1)), ChanVar(FreeVar(2))),
                    Quote(GString("channel")),
                    freeCount = 3)),
      Send(Quote(GString("result")), List(GString("Success")), false, BitSet()),
      false,
      3,
      BitSet()
    )
    val sendFirstResult = withTestSpace { space =>
      val reducer      = RholangOnlyDispatcher.create[Task, Task.Par](space).reducer
      implicit val env = Env[Par]()
      val inspectTaskSendFirst = for {
        _ <- reducer.eval(send)
        _ <- reducer.eval(receive)
      } yield space.store.toMap
      Await.result(inspectTaskSendFirst.runAsync, 3.seconds)
    }

    val channel = Channel(Quote(GString("result")))

    sendFirstResult should be(
      HashMap(
        List(channel) ->
          Row(List(Datum.create(channel, Seq[Channel](Quote(GString("Success"))), false)), List())
      )
    )
    errorLog.readAndClearErrorVector should be(Vector.empty[InterpreterError])

    val receiveFirstResult = withTestSpace { space =>
      val reducer      = RholangOnlyDispatcher.create[Task, Task.Par](space).reducer
      implicit val env = Env[Par]()
      val inspectTaskReceiveFirst = for {
        _ <- reducer.eval(receive)
        _ <- reducer.eval(send)
      } yield space.store.toMap
      Await.result(inspectTaskReceiveFirst.runAsync, 3.seconds)
    }

    receiveFirstResult should be(
      HashMap(
        List(channel) ->
          Row(List(Datum.create(channel, Seq[Channel](Quote(GString("Success"))), false)), List())
      )
    )
    errorLog.readAndClearErrorVector should be(Vector.empty[InterpreterError])
  }

  "eval of Send on (7 + 8) | Receive on 15" should "meet in the tuplespace and proceed." in {
    implicit val errorLog = new Runtime.ErrorLog()
    val send =
      Send(Quote(EPlus(GInt(7), GInt(8))), List(GInt(7), GInt(8), GInt(9)), false, BitSet())
    val receive = Receive(
      Seq(
        ReceiveBind(Seq(ChanVar(FreeVar(0)), ChanVar(FreeVar(1)), ChanVar(FreeVar(2))),
                    Quote(GInt(15)),
                    freeCount = 3)),
      Send(Quote(GString("result")), List(GString("Success")), false, BitSet()),
      false,
      3,
      BitSet()
    )

    val sendFirstResult = withTestSpace { space =>
      val reducer      = RholangOnlyDispatcher.create[Task, Task.Par](space).reducer
      implicit val env = Env[Par]()
      val inspectTaskSendFirst = for {
        _ <- reducer.eval(send)
        _ <- reducer.eval(receive)
      } yield space.store.toMap
      Await.result(inspectTaskSendFirst.runAsync, 3.seconds)
    }

    val channel = Channel(Quote(GString("result")))

    sendFirstResult should be(
      HashMap(
        List(channel) ->
          Row(List(Datum.create(channel, Seq[Channel](Quote(GString("Success"))), false)), List())
      )
    )
    errorLog.readAndClearErrorVector should be(Vector.empty[InterpreterError])

    val receiveFirstResult = withTestSpace { space =>
      val reducer      = RholangOnlyDispatcher.create[Task, Task.Par](space).reducer
      implicit val env = Env[Par]()
      val inspectTaskReceiveFirst = for {
        _ <- reducer.eval(receive)
        _ <- reducer.eval(send)
      } yield space.store.toMap
      Await.result(inspectTaskReceiveFirst.runAsync, 3.seconds)
    }
    receiveFirstResult should be(
      HashMap(
        List(channel) ->
          Row(List(Datum.create(channel, Seq[Channel](Quote(GString("Success"))), false)), List())
      )
    )
    errorLog.readAndClearErrorVector should be(Vector.empty[InterpreterError])
  }

  "eval of Send of Receive | Receive" should "meet in the tuplespace and proceed." in {
    implicit val errorLog = new Runtime.ErrorLog()
    val simpleReceive = Receive(
      Seq(ReceiveBind(Seq(Quote(GInt(2))), Quote(GInt(2)))),
      Par(),
      false,
      0,
      BitSet()
    )
    val send =
      Send(Quote(GInt(1)), Seq[Par](simpleReceive), false, BitSet())
    val receive = Receive(
      Seq(ReceiveBind(Seq(ChanVar(FreeVar(0))), Quote(GInt(1)), freeCount = 1)),
      EEvalBody(ChanVar(BoundVar(0))),
      false,
      1,
      BitSet()
    )

    val sendFirstResult = withTestSpace { space =>
      val reducer      = RholangOnlyDispatcher.create[Task, Task.Par](space).reducer
      val interpreter  = reducer
      implicit val env = Env[Par]()
      val inspectTaskSendFirst = for {
        _ <- interpreter.eval(send)
        _ <- interpreter.eval(receive)
      } yield space.store.toMap
      Await.result(inspectTaskSendFirst.runAsync, 3.seconds)
    }

    val channels = List(Channel(Quote(GInt(2))))

    sendFirstResult should be(
      HashMap(
        channels ->
          Row(
            List(),
            List(
              WaitingContinuation.create[Channel, BindPattern, TaggedContinuation](
                channels,
                List(BindPattern(List(Quote(GInt(2))))),
                TaggedContinuation(ParBody(Par())),
                false)
            )
          )
      )
    )
    errorLog.readAndClearErrorVector should be(Vector.empty[InterpreterError])

    val receiveFirstResult = withTestSpace { space =>
      val reducer      = RholangOnlyDispatcher.create[Task, Task.Par](space).reducer
      implicit val env = Env[Par]()
      val inspectTaskReceiveFirst = for {
        _ <- reducer.eval(receive)
        _ <- reducer.eval(send)
      } yield space.store.toMap
      Await.result(inspectTaskReceiveFirst.runAsync, 3.seconds)
    }
    receiveFirstResult should be(
      HashMap(
        channels ->
          Row(
            List(),
            List(
              WaitingContinuation.create[Channel, BindPattern, TaggedContinuation](
                channels,
                List(BindPattern(List(Quote(GInt(2))))),
                TaggedContinuation(ParBody(Par())),
                false))
          )
      )
    )
    errorLog.readAndClearErrorVector should be(Vector.empty[InterpreterError])
  }

  "Simple match" should "capture and add to the environment." in {
    implicit val errorLog = new Runtime.ErrorLog()
    val result = withTestSpace { space =>
      val pattern = Send(ChanVar(FreeVar(0)), List(GInt(7), EVar(FreeVar(1))), false, BitSet())
        .withConnectiveUsed(true)
      val sendTarget =
        Send(ChanVar(BoundVar(1)), List(GInt(7), EVar(BoundVar(0))), false, BitSet(0, 1))
      val matchTerm = Match(
        sendTarget,
        List(
          MatchCase(
            pattern,
            Send(Quote(GString("result")),
                 List(EEvalBody(ChanVar(BoundVar(1))), EVar(BoundVar(0))),
                 false,
                 BitSet(0, 1)),
            freeCount = 2
          )),
        BitSet()
      )
      implicit val env = Env.makeEnv[Par](GPrivate("one"), GPrivate("zero"))
      val reducer      = RholangOnlyDispatcher.create[Task, Task.Par](space).reducer
      val matchTask    = reducer.eval(matchTerm)
      val inspectTask = for {
        _ <- matchTask
      } yield space.store.toMap
      Await.result(inspectTask.runAsync, 3.seconds)
    }

    val channel = Channel(Quote(GString("result")))

    result should be(
      HashMap(
        List(channel) ->
          Row(
            List(
              Datum.create(channel,
                           Seq[Channel](Quote(GPrivate("one")), Quote(GPrivate("zero"))),
                           false)),
            List()
          )
      )
    )
    errorLog.readAndClearErrorVector should be(Vector.empty[InterpreterError])
  }

  "eval of Send | Send | Receive join" should "meet in the tuplespace and proceed." in {
    implicit val errorLog = new Runtime.ErrorLog()
    val send1 =
      Send(Quote(GString("channel1")), List(GInt(7), GInt(8), GInt(9)), false, BitSet())
    val send2 =
      Send(Quote(GString("channel2")), List(GInt(7), GInt(8), GInt(9)), false, BitSet())
    val receive = Receive(
      Seq(
        ReceiveBind(Seq(ChanVar(FreeVar(0)), ChanVar(FreeVar(1)), ChanVar(FreeVar(2))),
                    Quote(GString("channel1")),
                    freeCount = 3),
        ReceiveBind(Seq(ChanVar(FreeVar(0)), ChanVar(FreeVar(1)), ChanVar(FreeVar(2))),
                    Quote(GString("channel2")),
                    freeCount = 3)
      ),
      Send(Quote(GString("result")), List(GString("Success")), false, BitSet()),
      false,
      3,
      BitSet()
    )
    val sendFirstResult = withTestSpace { space =>
      val reducer      = RholangOnlyDispatcher.create[Task, Task.Par](space).reducer
      implicit val env = Env[Par]()
      val inspectTaskSendFirst = for {
        _ <- reducer.eval(send1)
        _ <- reducer.eval(send2)
        _ <- reducer.eval(receive)
      } yield space.store.toMap
      Await.result(inspectTaskSendFirst.runAsync, 3.seconds)
    }

    val channel = Channel(Quote(GString("result")))

    sendFirstResult should be(
      HashMap(
        List(channel) ->
          Row(List(Datum.create(channel, Seq[Channel](Quote(GString("Success"))), false)), List())
      )
    )
    errorLog.readAndClearErrorVector should be(Vector.empty[InterpreterError])

    val receiveFirstResult = withTestSpace { space =>
      val reducer      = RholangOnlyDispatcher.create[Task, Task.Par](space).reducer
      implicit val env = Env[Par]()
      val inspectTaskReceiveFirst = for {
        _ <- reducer.eval(receive)
        _ <- reducer.eval(send1)
        _ <- reducer.eval(send2)
      } yield space.store.toMap
      Await.result(inspectTaskReceiveFirst.runAsync, 3.seconds)
    }
    receiveFirstResult should be(
      HashMap(
        List(channel) ->
          Row(List(Datum.create(channel, Seq[Channel](Quote(GString("Success"))), false)), List())
      )
    )
    errorLog.readAndClearErrorVector should be(Vector.empty[InterpreterError])

    val interleavedResult = withTestSpace { space =>
      val reducer      = RholangOnlyDispatcher.create[Task, Task.Par](space).reducer
      implicit val env = Env[Par]()
      val inspectTaskInterleaved = for {
        _ <- reducer.eval(send1)
        _ <- reducer.eval(receive)
        _ <- reducer.eval(send2)
      } yield space.store.toMap
      Await.result(inspectTaskInterleaved.runAsync, 3.seconds)
    }
    interleavedResult should be(
      HashMap(
        List(channel) ->
          Row(List(Datum.create(channel, Seq[Channel](Quote(GString("Success"))), false)), List())
      )
    )
    errorLog.readAndClearErrorVector should be(Vector.empty[InterpreterError])
  }

  "eval of Send with remainder receive" should "capture the remainder." in {
    implicit val errorLog = new Runtime.ErrorLog()
    val send =
      Send(Quote(GString("channel")), List(GInt(7), GInt(8), GInt(9)), false, BitSet())
    val receive =
      Receive(Seq(ReceiveBind(Seq(), Quote(GString("channel")), Some(FreeVar(0)), freeCount = 1)),
              Send(Quote(GString("result")), Seq(EVar(BoundVar(0)))))

    val result = withTestSpace { space =>
      val reducer      = RholangOnlyDispatcher.create[Task, Task.Par](space).reducer
      implicit val env = Env[Par]()
      val task = for {
        _ <- reducer.eval(receive)
        _ <- reducer.eval(send)
      } yield space.store.toMap
      Await.result(task.runAsync, 3.seconds)
    }

    val channel = Channel(Quote(GString("result")))

    result should be(
      HashMap(
        List(channel) ->
          Row(List(
                Datum.create(channel,
                             Seq[Channel](Quote(EList(List(GInt(7), GInt(8), GInt(9))))),
                             false)),
              List())
      )
    )
    errorLog.readAndClearErrorVector should be(Vector.empty[InterpreterError])
  }

  "eval of nth method" should "pick out the nth item from a list" in {
    implicit val errorLog = new Runtime.ErrorLog()
    val nthCall: Expr =
      EMethod("nth", EList(List(GInt(7), GInt(8), GInt(9), GInt(10))), List[Par](GInt(2)))
    val directResult: Par = withTestSpace { space =>
      implicit val env = Env[Par]()
      val reducer =
        RholangOnlyDispatcher.create[Task, Task.Par](space).reducer
      Await.result(reducer.evalExprToPar(nthCall).runAsync, 3.seconds)
    }
    val expectedResult: Par = GInt(9)
    directResult should be(expectedResult)

    val nthCallEvalToSend: Expr =
      EMethod("nth",
              EList(
                List(GInt(7),
                     Send(Quote(GString("result")), List(GString("Success")), false, BitSet()),
                     GInt(9),
                     GInt(10))),
              List[Par](GInt(1)))
    val indirectResult = withTestSpace { space =>
      val reducer      = RholangOnlyDispatcher.create[Task, Task.Par](space).reducer
      implicit val env = Env[Par]()
      val nthTask      = reducer.eval(nthCallEvalToSend)
      val inspectTask = for {
        _ <- nthTask
      } yield space.store.toMap
      Await.result(inspectTask.runAsync, 3.seconds)
    }

    val channel = Channel(Quote(GString("result")))

    indirectResult should be(
      HashMap(
        List(channel) ->
          Row(List(Datum.create(channel, Seq[Channel](Quote(GString("Success"))), false)), List())
      )
    )
    errorLog.readAndClearErrorVector should be(Vector.empty[InterpreterError])
  }

  "eval of nth method in send position" should "change what is sent" in {
    implicit val errorLog = new Runtime.ErrorLog()
    val nthCallEvalToSend: Expr =
      EMethod("nth",
              EList(
                List(GInt(7),
                     Send(Quote(GString("result")), List(GString("Success")), false, BitSet()),
                     GInt(9),
                     GInt(10))),
              List[Par](GInt(1)))
    val send: Par =
      Send(Quote(GString("result")), List[Par](nthCallEvalToSend), false, BitSet())
    val result = withTestSpace { space =>
      val reducer      = RholangOnlyDispatcher.create[Task, Task.Par](space).reducer
      implicit val env = Env[Par]()
      val nthTask      = reducer.eval(send)
      val inspectTask = for {
        _ <- nthTask
      } yield space.store.toMap
      Await.result(inspectTask.runAsync, 3.seconds)
    }

    val channel = Channel(Quote(GString("result")))

    result should be(
      HashMap(
        List(channel) ->
          Row(
            List(
              Datum.create(
                channel,
                Seq[Channel](
                  Quote(Send(Quote(GString("result")), List(GString("Success")), false, BitSet()))),
                false)),
            List())
      )
    )
    errorLog.readAndClearErrorVector should be(Vector.empty[InterpreterError])
  }

  "eval of `toByteArray` method on any process" should "return that process serialized" in {
    implicit val errorLog = new Runtime.ErrorLog()
    import coop.rchain.models.serialization.implicits._
    val proc = Receive(Seq(ReceiveBind(Seq(ChanVar(FreeVar(0))), Quote(GString("channel")))),
                       Par(),
                       false,
                       1,
                       BitSet())
    val serializedProcess         = com.google.protobuf.ByteString.copyFrom(Serialize[Par].encode(proc))
    val toByteArrayCall           = EMethod("toByteArray", proc, List[Par]())
    def wrapWithSend(p: Par): Par = Send(Quote(GString("result")), List[Par](p), false, BitSet())
    val result = withTestSpace { space =>
      val reducer     = RholangOnlyDispatcher.create[Task, Task.Par](space).reducer
      val env         = Env[Par]()
      val task        = reducer.eval(wrapWithSend(toByteArrayCall))(env)
      val inspectTask = for { _ <- task } yield space.store.toMap
      Await.result(inspectTask.runAsync, 3.seconds)
    }

    val channel = Channel(Quote(GString("result")))

    result should be(
      HashMap(
        List(channel) ->
          Row(List(
                Datum.create(channel,
                             Seq[Channel](Quote(Expr(GByteArray(serializedProcess)))),
                             persist = false)),
              List())
      )
    )
    errorLog.readAndClearErrorVector should be(Vector.empty[InterpreterError])
  }

  it should "return an error when `toByteArray` is called with arguments" in {
    implicit val errorLog = new Runtime.ErrorLog()
    val toByteArrayWithArgumentsCall: EMethod =
      EMethod(
        "toByteArray",
        Par(sends = Seq(Send(Quote(GString("result")), List(GString("Success")), false, BitSet()))),
        List[Par](GInt(1)))

    val result = withTestSpace { space =>
      val reducer      = RholangOnlyDispatcher.create[Task, Task.Par](space).reducer
      implicit val env = Env[Par]()
      val nthTask      = reducer.eval(toByteArrayWithArgumentsCall)
      val inspectTask = for {
        _ <- nthTask
      } yield space.store.toMap
      Await.result(inspectTask.runAsync, 3.seconds)
    }
    result should be(HashMap.empty)
    errorLog.readAndClearErrorVector should be(
      Vector(ReduceError("Error: toByteArray does not take arguments")))
  }

  "eval of hexToBytes" should "transform encoded string to byte array (not the rholang term)" in {
    import coop.rchain.models.serialization.implicits._
    implicit val errorLog         = new Runtime.ErrorLog()
    val testString                = "testing testing"
    val base16Repr                = Base16.encode(testString.getBytes)
    val proc: Par                 = GString(base16Repr)
    val serializedProcess         = com.google.protobuf.ByteString.copyFrom(Serialize[Par].encode(proc))
    val toByteArrayCall           = EMethod("hexToBytes", proc, List[Par]())
    def wrapWithSend(p: Par): Par = Send(Quote(GString("result")), List[Par](p), false, BitSet())
    val result = withTestSpace { space =>
      val reducer     = RholangOnlyDispatcher.create[Task, Task.Par](space).reducer
      val env         = Env[Par]()
      val task        = reducer.eval(wrapWithSend(toByteArrayCall))(env)
      val inspectTask = for { _ <- task } yield space.store.toMap
      Await.result(inspectTask.runAsync, 3.seconds)
    }

    val channel = Channel(Quote(GString("result")))

    result should be(
      HashMap(
        List(channel) ->
          Row(List(
                Datum.create(channel,
                  Seq[Channel](Quote(Expr(GByteArray(ByteString.copyFrom(testString.getBytes))))),
                  persist = false)),
              List())
      )
    )
    errorLog.readAndClearErrorVector should be(Vector.empty[InterpreterError])
  }

  "variable references" should "be substituted before being used." in {
    val proc = New(
      bindCount = 1,
      p = Par(
        sends = List(
          Send(chan = Channel(ChanVar(BoundVar(0))),
               data = List(EEvalBody(ChanVar(BoundVar(0)))),
               persistent = false)),
        receives = List(
          Receive(
            binds = List(
              ReceiveBind(patterns = List(Quote(Connective(VarRefBody(VarRef(0, 1))))),
                          source = ChanVar(BoundVar(0)),
                          freeCount = 0)),
            body = Send(chan = Quote(GString("result")), data = List(GString("true"))),
            bindCount = 0
          ))
      )
    )

    val result = withTestSpace { space =>
      implicit val errorLog = new Runtime.ErrorLog()
      val reducer           = RholangOnlyDispatcher.create[Task, Task.Par](space).reducer
      val env               = Env[Par]()
      val task              = reducer.eval(proc)(env)
      val inspectTask       = for { _ <- task } yield space.store.toMap
      Await.result(inspectTask.runAsync, 3.seconds)
    }

    result should be(
      HashMap(
        List(Channel(Quote(GString("result")))) ->
          Row(List(Datum[List[Channel]](List[Channel](Quote(GString("true"))), persist = false)),
              List())
      )
    )
  }
  it should "be substituted before being used in a match." in {
    val proc = New(
      bindCount = 1,
      p = Match(
        target = EVar(BoundVar(0)),
        cases = List(
          MatchCase(pattern = Connective(VarRefBody(VarRef(0, 1))),
                    source = Send(chan = Quote(GString("result")), data = List(GString("true")))))
      )
    )

    val result = withTestSpace { space =>
      implicit val errorLog = new Runtime.ErrorLog()
      val reducer           = RholangOnlyDispatcher.create[Task, Task.Par](space).reducer
      val env               = Env[Par]()
      val task              = reducer.eval(proc)(env)
      val inspectTask       = for { _ <- task } yield space.store.toMap
      Await.result(inspectTask.runAsync, 3.seconds)
    }

    result should be(
      HashMap(
        List(Channel(Quote(GString("result")))) ->
          Row(List(Datum[List[Channel]](List[Channel](Quote(GString("true"))), persist = false)),
              List())
      )
    )
  }
}<|MERGE_RESOLUTION|>--- conflicted
+++ resolved
@@ -227,14 +227,9 @@
     val channel = Channel(Quote(x))
 
     result should be(
-<<<<<<< HEAD
       HashMap(List(channel) -> Row(List(Datum.create(channel, Seq[Channel](Quote(GInt(7))), false)),
                                    List())))
-=======
-      HashMap(List(Channel(Quote(x))) ->
-        Row(List(Datum[List[Channel]](List[Channel](Quote(GInt(7))), false)), List())))
-    errorLog.readAndClearErrorVector should be(Vector.empty[InterpreterError])
->>>>>>> 8f09339e
+    errorLog.readAndClearErrorVector should be(Vector.empty[InterpreterError])
   }
 
   "eval of single channel Receive" should "place something in the tuplespace." in {
@@ -858,10 +853,12 @@
       Await.result(inspectTask.runAsync, 3.seconds)
     }
 
-    result should be(
-      HashMap(
-        List(Channel(Quote(GString("result")))) ->
-          Row(List(Datum[List[Channel]](List[Channel](Quote(GString("true"))), persist = false)),
+    val channel = Channel(Quote(GString("result")))
+
+    result should be(
+      HashMap(
+        List(channel) ->
+          Row(List(Datum.create(channel, Seq[Channel](Quote(GString("true"))), persist = false)),
               List())
       )
     )
@@ -886,10 +883,12 @@
       Await.result(inspectTask.runAsync, 3.seconds)
     }
 
-    result should be(
-      HashMap(
-        List(Channel(Quote(GString("result")))) ->
-          Row(List(Datum[List[Channel]](List[Channel](Quote(GString("true"))), persist = false)),
+    val channel = Channel(Quote(GString("result")))
+
+    result should be(
+      HashMap(
+        List(channel) ->
+          Row(List(Datum.create(channel, Seq[Channel](Quote(GString("true"))), persist = false)),
               List())
       )
     )
