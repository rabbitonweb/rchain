package coop.rchain.rholang.intepreter

import coop.rchain.rholang.syntax.rholang_mercury
import coop.rchain.rholang.syntax.rholang_mercury.Absyn.{Ground => AbsynGround, _}

sealed trait VarSort
case object ProcSort extends VarSort
case object NameSort extends VarSort

object BoolNormalizeMatcher {
  def normalizeMatch(b: Bool): GBool = {
    b match {
      case b: BoolTrue => GBool(true)
      case b: BoolFalse => GBool(false)
    }
  }
}

object GroundNormalizeMatcher {
  def normalizeMatch(g: AbsynGround): Ground = {
    g match {
      case gb: GroundBool => BoolNormalizeMatcher.normalizeMatch(gb.bool_)
      case gi: GroundInt => GInt(gi.integer_)
      case gs: GroundString => GString(gs.string_)
      case gu: GroundUri => GUri(gu.uri_)
    }
  }
}

<<<<<<< HEAD
trait NameNormalizeVisitor extends Name.Visitor[NameVisitOutputs, NameVisitInputs] {
  override def visit(n: NameWildcard, input: NameVisitInputs): NameVisitOutputs = {
    val wildcardBindResult = input.knownFree.setWildcardUsed(1)
    NameVisitOutputs(ChanVar(FreeVar(wildcardBindResult._2)), wildcardBindResult._1)
  }
  override def visit(n: NameVar, input: NameVisitInputs): NameVisitOutputs = {
    input.env.get(n.var_) match {
      case Some((level, NameSort)) => {
        NameVisitOutputs(
          ChanVar(BoundVar(level)),
          input.knownFree)
      }
      case Some((level, ProcSort)) => {
        throw new Error("Proc variable used in process context.")
      }
      case None => {
        input.knownFree.get(n.var_) match {
          case None =>
            val newBindingsPair =
              input.knownFree.newBindings(List((Some(n.var_), NameSort)))
=======
object NameNormalizeMatcher {
  def normalizeMatch(n: Name, input: NameVisitInputs): NameVisitOutputs = {
    n match {
      case n: NameWildcard =>
        NameVisitOutputs(ChanVar(WildCard()), input.knownFree.setWildcardUsed())
      case n: NameVar =>
        input.env.get(n.var_) match {
          case Some((level, NameSort)) => {
>>>>>>> 9219bb5c
            NameVisitOutputs(
              ChanVar(BoundVar(level)),
              input.knownFree)
          }
          case Some((level, ProcSort)) => {
            throw new Error("Proc variable used in process context.")
          }
          case None => {
            input.knownFree.get(n.var_) match {
              case None =>
                val newBindingsPair = 
                  input.knownFree.newBindings(List((n.var_, NameSort)))
                NameVisitOutputs(
                  ChanVar(FreeVar(newBindingsPair._2(0))),
                  newBindingsPair._1)
              case _ => throw new Error(
                "Free variable used as binder may not be used twice.")
            }
          }
        }

      case n: NameQuote => {
        val procVisitResult: ProcVisitOutputs = ProcNormalizeMatcher.normalizeMatch(
            n.proc_,
            ProcVisitInputs(Par(), input.env, input.knownFree))
        NameVisitOutputs(Quote(procVisitResult.par),
          procVisitResult.knownFree)
      }
    }
  }
}

object ProcNormalizeMatcher {
  def normalizeMatch(p: Proc, input: ProcVisitInputs): ProcVisitOutputs = {
    p match {
      case p: PGround => ProcVisitOutputs(
          input.par.copy(expr = GroundNormalizeMatcher.normalizeMatch(p.ground_) :: input.par.expr),
          input.knownFree)

      case p: PVar => input.env.get(p.var_) match {
        case Some((level, ProcSort)) => {
          ProcVisitOutputs(
            input.par.copy(expr = EVar(BoundVar(level))
                           :: input.par.expr),
            input.knownFree)
        }
        case Some((level, NameSort)) => {
          throw new Error("Name variable used in process context.")
        }
        case None => {
          input.knownFree.get(p.var_) match {
            case None =>
              val newBindingsPair = 
                input.knownFree.newBindings(List((Some(p.var_), ProcSort)))
              ProcVisitOutputs(
                input.par.copy(expr = EVar(FreeVar(newBindingsPair._2(0)))
                               :: input.par.expr),
                newBindingsPair._1)
            case _ => throw new Error(
              "Free variable used as binder may not be used twice.")
          }
        }
      }

      case p: PNil => ProcVisitOutputs(input.par, input.knownFree)

      case p: PPar => {
        val result = normalizeMatch(p.proc_1, input)
        val chainedInput = input.copy(
          knownFree = result.knownFree,
          par = result.par)
        normalizeMatch(p.proc_2, chainedInput)
      }

      case _ => throw new Error("Compilation of construct not yet supported.")
    }
  }
}

// Parameterized over T, the kind of typing discipline we are enforcing.
class DebruijnLevelMap[T](val next: Int, val env: Map[String, (Int, T)]) {
  def this() = this(0, Map[String, (Int, T)]())

  def newBindings(bindings: List[(Option[String], T)]): (DebruijnLevelMap[T], List[Int]) = {
    val result = bindings.foldLeft((this, List[Int]())) {
      (acc: (DebruijnLevelMap[T], List[Int]), binding: (Option[String], T)) => {
        val newMap = binding._1 match {
          case None => acc._1.env
          case Some(varName) => acc._1.env + (varName -> ((acc._1.next, binding._2)))
        }
        (DebruijnLevelMap(
            acc._1.next + 1,
            newMap),
         acc._1.next :: acc._2)
      }
    }
    (result._1, result._2.reverse)
  }

  // Returns the new map, and the starting level of the newly "bound" wildcards
  def setWildcardUsed(count: Int): (DebruijnLevelMap[T], Int) = {
    (DebruijnLevelMap(next + count, env), next)
  }

  def getBinding(varName: String): Option[T] = {
    for (pair <- env.get(varName)) yield pair._2
  }
  def getLevel(varName: String): Option[Int] = {
    for (pair <- env.get(varName)) yield pair._1
  }
  def get(varName: String): Option [(Int, T)] = env.get(varName)
  def isEmpty() = next == 0

  override def equals(that: Any): Boolean = {
    that match {
      case that: DebruijnLevelMap[T] =>
        next == that.next &&
        env == that.env
      case _ => false
    }
  }

  override def hashCode(): Int = {
    (next.hashCode() * 37 + env.hashCode)
  }
}

object DebruijnLevelMap{
  def apply[T](
      next: Int, env: Map[String, (Int, T)]): DebruijnLevelMap[T] = {
    new DebruijnLevelMap(next, env)
  }

  def apply[T](): DebruijnLevelMap[T] = new DebruijnLevelMap[T]()

  def unapply[T](db: DebruijnLevelMap[T]): Option[(Int, Map[String,(Int, T)])] = {
    Some((db.next, db.env))
  }
}

case class ProcVisitInputs(
  par: Par,
  env: DebruijnLevelMap[VarSort],
  knownFree: DebruijnLevelMap[VarSort])
// Returns the update Par and an updated map of free variables.
case class ProcVisitOutputs(par: Par, knownFree: DebruijnLevelMap[VarSort])

sealed trait ChanPosition
case object BindingPosition extends ChanPosition
case object UsePosition extends ChanPosition

case class NameVisitInputs(
  env: DebruijnLevelMap[VarSort],
  knownFree: DebruijnLevelMap[VarSort])
case class NameVisitOutputs(chan: Channel, knownFree: DebruijnLevelMap[VarSort])<|MERGE_RESOLUTION|>--- conflicted
+++ resolved
@@ -27,37 +27,15 @@
   }
 }
 
-<<<<<<< HEAD
-trait NameNormalizeVisitor extends Name.Visitor[NameVisitOutputs, NameVisitInputs] {
-  override def visit(n: NameWildcard, input: NameVisitInputs): NameVisitOutputs = {
-    val wildcardBindResult = input.knownFree.setWildcardUsed(1)
-    NameVisitOutputs(ChanVar(FreeVar(wildcardBindResult._2)), wildcardBindResult._1)
-  }
-  override def visit(n: NameVar, input: NameVisitInputs): NameVisitOutputs = {
-    input.env.get(n.var_) match {
-      case Some((level, NameSort)) => {
-        NameVisitOutputs(
-          ChanVar(BoundVar(level)),
-          input.knownFree)
-      }
-      case Some((level, ProcSort)) => {
-        throw new Error("Proc variable used in process context.")
-      }
-      case None => {
-        input.knownFree.get(n.var_) match {
-          case None =>
-            val newBindingsPair =
-              input.knownFree.newBindings(List((Some(n.var_), NameSort)))
-=======
 object NameNormalizeMatcher {
   def normalizeMatch(n: Name, input: NameVisitInputs): NameVisitOutputs = {
     n match {
       case n: NameWildcard =>
-        NameVisitOutputs(ChanVar(WildCard()), input.knownFree.setWildcardUsed())
+        val wildcardBindResult = input.knownFree.setWildcardUsed(1)
+        NameVisitOutputs(ChanVar(FreeVar(wildcardBindResult._2)), wildcardBindResult._1)
       case n: NameVar =>
         input.env.get(n.var_) match {
           case Some((level, NameSort)) => {
->>>>>>> 9219bb5c
             NameVisitOutputs(
               ChanVar(BoundVar(level)),
               input.knownFree)
@@ -69,7 +47,7 @@
             input.knownFree.get(n.var_) match {
               case None =>
                 val newBindingsPair = 
-                  input.knownFree.newBindings(List((n.var_, NameSort)))
+                  input.knownFree.newBindings(List((Some(n.var_), NameSort)))
                 NameVisitOutputs(
                   ChanVar(FreeVar(newBindingsPair._2(0))),
                   newBindingsPair._1)
