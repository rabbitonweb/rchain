package coop.rchain.rholang.interpreter

import cats.Parallel
import cats.effect.Sync
import cats.implicits._
import cats.mtl.FunctorTell
import coop.rchain.crypto.hash.Blake2b512Random
import coop.rchain.models.Channel.ChannelInstance.Quote
import coop.rchain.models.TaggedContinuation.TaggedCont.{Empty, ParBody, ScalaBodyRef}
import coop.rchain.models._
<<<<<<< HEAD
=======
import coop.rchain.rholang.interpreter.accounting.{Cost, CostAccount, CostAccountingAlg}
import coop.rchain.rholang.interpreter.storage.TuplespaceAlg
import cats.implicits._
>>>>>>> 8c175b67
import coop.rchain.rholang.interpreter.Runtime.RhoISpace
import coop.rchain.rholang.interpreter.accounting.{CostAccount, CostAccountingAlg}
import coop.rchain.rholang.interpreter.storage.TuplespaceAlg
import coop.rchain.rspace.pure.PureRSpace
import monix.eval.Task

trait Dispatch[M[_], A, K] {
  def dispatch(continuation: K, dataList: Seq[A]): M[Unit]
}

object Dispatch {

  // TODO: Make this function total
  def buildEnv(dataList: Seq[ListChannelWithRandom]): Env[Par] =
    Env.makeEnv(
      dataList
        .flatMap(_.channels)
        .map({
          case Channel(Quote(p)) => p
          case Channel(_)        => Par() // Should never happen
        }): _*)
}

class RholangOnlyDispatcher[M[_]] private (reducer: => Reduce[M])(implicit s: Sync[M])
    extends Dispatch[M, ListChannelWithRandom, TaggedContinuation] {

  def dispatch(continuation: TaggedContinuation, dataList: Seq[ListChannelWithRandom]): M[Unit] =
    for {
      costAccountingAlg <- CostAccountingAlg.of(
                            dataList
                              .flatMap(_.cost)
                              .map(CostAccount.fromProto(_))
                              .toList
                              .combineAll)
      res <- continuation.taggedCont match {
              case ParBody(parWithRand) =>
                val env     = Dispatch.buildEnv(dataList)
                val randoms = parWithRand.randomState +: dataList.toVector.map(_.randomState)
                reducer.eval(parWithRand.body)(env,
                                               Blake2b512Random.merge(randoms),
                                               costAccountingAlg)
              case ScalaBodyRef(_) =>
                s.unit
              case Empty =>
                s.unit
            }
    } yield res
}

object RholangOnlyDispatcher {

  def create[M[_], F[_]](tuplespace: RhoISpace, urnMap: Map[String, Par] = Map.empty)(
      implicit
      parallel: Parallel[M, F],
      s: Sync[M],
      ft: FunctorTell[M, Throwable])
    : (Dispatch[M, ListChannelWithRandom, TaggedContinuation], Reduce[M]) = {
    val pureSpace          = PureRSpace[M].of(tuplespace)
    lazy val tuplespaceAlg = TuplespaceAlg.rspaceTuplespace(pureSpace, dispatcher)
    lazy val dispatcher: Dispatch[M, ListChannelWithRandom, TaggedContinuation] =
      new RholangOnlyDispatcher(reducer)
    lazy val reducer: Reduce[M] =
      new Reduce.DebruijnInterpreter[M, F](tuplespaceAlg, urnMap)
    (dispatcher, reducer)
  }
}

class RholangAndScalaDispatcher[M[_]] private (
    reducer: => Reduce[M],
    _dispatchTable: => Map[Long, Function1[Seq[ListChannelWithRandom], M[Unit]]])(
    implicit s: Sync[M])
    extends Dispatch[M, ListChannelWithRandom, TaggedContinuation] {

  def dispatch(continuation: TaggedContinuation, dataList: Seq[ListChannelWithRandom]): M[Unit] =
    for {
      costAccountingAlg <- CostAccountingAlg.of(
                            dataList
                              .flatMap(_.cost)
                              .map(CostAccount.fromProto(_))
                              .toList
                              .combineAll)
      res <- continuation.taggedCont match {
              case ParBody(parWithRand) =>
                val env     = Dispatch.buildEnv(dataList)
                val randoms = parWithRand.randomState +: dataList.toVector.map(_.randomState)
                reducer.eval(parWithRand.body)(env,
                                               Blake2b512Random.merge(randoms),
                                               costAccountingAlg)
              case ScalaBodyRef(ref) =>
                _dispatchTable.get(ref) match {
                  case Some(f) => f(dataList)
                  case None    => s.raiseError(new Exception(s"dispatch: no function for $ref"))
                }
              case Empty =>
                s.unit
            }
    } yield res

}

object RholangAndScalaDispatcher {

  def create(tuplespace: RhoISpace,
             dispatchTable: => Map[Long, Function1[Seq[ListChannelWithRandom], Task[Unit]]],
             urnMap: Map[String, Par])(implicit ft: FunctorTell[Task, Throwable])
    : (Dispatch[Task, ListChannelWithRandom, TaggedContinuation], Reduce[Task], Registry) = {
    val pureSpace          = PureRSpace[Task].of(tuplespace)
    lazy val tuplespaceAlg = TuplespaceAlg.rspaceTuplespace(pureSpace, dispatcher)
    lazy val dispatcher: Dispatch[Task, ListChannelWithRandom, TaggedContinuation] =
      new RholangAndScalaDispatcher(reducer, dispatchTable)
    lazy val reducer: Reduce[Task] =
      new Reduce.DebruijnInterpreter[Task, Task.Par](tuplespaceAlg, urnMap)
    lazy val registry: Registry = new Registry(pureSpace, dispatcher)
    (dispatcher, reducer, registry)
  }
}<|MERGE_RESOLUTION|>--- conflicted
+++ resolved
@@ -2,23 +2,15 @@
 
 import cats.Parallel
 import cats.effect.Sync
-import cats.implicits._
 import cats.mtl.FunctorTell
 import coop.rchain.crypto.hash.Blake2b512Random
 import coop.rchain.models.Channel.ChannelInstance.Quote
 import coop.rchain.models.TaggedContinuation.TaggedCont.{Empty, ParBody, ScalaBodyRef}
 import coop.rchain.models._
-<<<<<<< HEAD
-=======
-import coop.rchain.rholang.interpreter.accounting.{Cost, CostAccount, CostAccountingAlg}
-import coop.rchain.rholang.interpreter.storage.TuplespaceAlg
-import cats.implicits._
->>>>>>> 8c175b67
 import coop.rchain.rholang.interpreter.Runtime.RhoISpace
 import coop.rchain.rholang.interpreter.accounting.{CostAccount, CostAccountingAlg}
 import coop.rchain.rholang.interpreter.storage.TuplespaceAlg
 import coop.rchain.rspace.pure.PureRSpace
-import monix.eval.Task
 
 trait Dispatch[M[_], A, K] {
   def dispatch(continuation: K, dataList: Seq[A]): M[Unit]
@@ -116,17 +108,21 @@
 
 object RholangAndScalaDispatcher {
 
-  def create(tuplespace: RhoISpace,
-             dispatchTable: => Map[Long, Function1[Seq[ListChannelWithRandom], Task[Unit]]],
-             urnMap: Map[String, Par])(implicit ft: FunctorTell[Task, Throwable])
-    : (Dispatch[Task, ListChannelWithRandom, TaggedContinuation], Reduce[Task], Registry) = {
-    val pureSpace          = PureRSpace[Task].of(tuplespace)
+  def create[M[_], F[_]](
+      tuplespace: RhoISpace,
+      dispatchTable: => Map[Long, Function1[Seq[ListChannelWithRandom], M[Unit]]],
+      urnMap: Map[String, Par])(
+      implicit
+      parallel: Parallel[M, F],
+      s: Sync[M],
+      ft: FunctorTell[M, Throwable]): (Dispatch[M, ListChannelWithRandom, TaggedContinuation], Reduce[M], Registry[M]) = {
+    val pureSpace          = PureRSpace[M].of(tuplespace)
     lazy val tuplespaceAlg = TuplespaceAlg.rspaceTuplespace(pureSpace, dispatcher)
-    lazy val dispatcher: Dispatch[Task, ListChannelWithRandom, TaggedContinuation] =
+    lazy val dispatcher: Dispatch[M, ListChannelWithRandom, TaggedContinuation] =
       new RholangAndScalaDispatcher(reducer, dispatchTable)
-    lazy val reducer: Reduce[Task] =
-      new Reduce.DebruijnInterpreter[Task, Task.Par](tuplespaceAlg, urnMap)
-    lazy val registry: Registry = new Registry(pureSpace, dispatcher)
+    lazy val reducer: Reduce[M] =
+      new Reduce.DebruijnInterpreter[M, F](tuplespaceAlg, urnMap)
+    lazy val registry: Registry = new RegistryImpl(pureSpace, dispatcher)
     (dispatcher, reducer, registry)
   }
 }