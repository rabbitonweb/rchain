package coop.rchain.rholang.interpreter

import cats.implicits._
import cats.{Applicative, Monad, MonadError, Parallel, Eval => _}
import coop.rchain.models.Channel.ChannelInstance.{ChanVar, Quote}
import coop.rchain.models.Expr.ExprInstance
import coop.rchain.models.Expr.ExprInstance._
import coop.rchain.models.TaggedContinuation.TaggedCont.ParBody
import coop.rchain.models.Var.VarInstance.{BoundVar, FreeVar, Wildcard}
import coop.rchain.models.{Match, MatchCase, GPrivate => _, _}
import coop.rchain.rholang.interpreter.Substitute._
import coop.rchain.rholang.interpreter.errors.{InterpreterErrorsM, ReduceError, _}
import coop.rchain.rholang.interpreter.implicits._
import coop.rchain.rholang.interpreter.storage.implicits._
import coop.rchain.rspace.{
  IStore,
  Serialize,
  consume => internalConsume,
  produce => internalProduce
}
import scalapb.descriptors.ScalaType.ByteString

import scala.collection.immutable.BitSet
import scala.util.Try
import coop.rchain.models.implicits._

// Notes: Caution, a type annotation is often needed for Env.

/** Reduce is the interface for evaluating Rholang expressions.
  *
  * @tparam M The kind of Monad used for evaluation.
  */
trait Reduce[M[_]] {

  def produce(chan: Quote, data: Seq[Par], persistent: Boolean)(implicit env: Env[Par]): M[Unit]

  def consume(binds: Seq[(BindPattern, Quote)], body: Par, persistent: Boolean)(
      implicit env: Env[Par]): M[Unit]

  def eval(par: Par)(implicit env: Env[Par]): M[Unit]

  def inj(par: Par): M[Unit]

  /**
    * Evaluate any top level expressions in @param Par .
    */
  def evalExpr(par: Par)(implicit env: Env[Par]): M[Par]

  def evalExprToPar(expr: Expr)(implicit env: Env[Par]): M[Par]
}

object Reduce {

  class DebruijnInterpreter[M[_]: InterpreterErrorsM, F[_]](
      tupleSpace: IStore[Channel, BindPattern, Seq[Channel], TaggedContinuation],
      dispatcher: => Dispatch[M, Seq[Channel], TaggedContinuation])(
      implicit parallel: cats.Parallel[M, F])
      extends Reduce[M] {

    type Cont[Data, Body] = (Body, Env[Data])

    /**
      * Materialize a send in the store, optionally returning the matched continuation.
      *
      * @param chan  The channel on which data is being sent.
      * @param data  The par objects holding the processes being sent.
      * @param persistent  True if the write should remain in the tuplespace indefinitely.
      * @param env  An environment marking the execution context.
      * @return  An optional continuation resulting from a match in the tuplespace.
      */
    override def produce(chan: Quote, data: Seq[Par], persistent: Boolean)(
        implicit env: Env[Par]): M[Unit] =
      // TODO: Handle the environment in the store
      for {
        substData <- data.toList
                      .traverse(substitutePar[M].substitute(_).map(p => Channel(Quote(p))))
        res <- internalProduce(tupleSpace, Channel(chan), substData, persist = persistent) match {
                case Some((continuation, dataList)) =>
                  if (persistent) {
                    Parallel.parSequence_[List, M, F, Unit](
                      List(dispatcher.dispatch(continuation, dataList),
                           produce(chan, data, persistent)))
                  } else {
                    dispatcher.dispatch(continuation, dataList)
                  }
                case None => Applicative[M].pure(())
              }
      } yield res

    /**
      * Materialize a send in the store, optionally returning the matched continuation.
      *
      * @param binds  A Seq of pattern, channel pairs. Each pattern is a Seq[Channel].
      *               The Seq is for arity matching, and each term in the Seq is a name pattern.
      * @param body  A Par object which will be run in the envirnoment resulting from the match.
      * @param env  The current environment, to which the matches will be added before resuming
      *             execution in body
      * @return  An optional continuation resulting from a match. The body of the continuation
      *          will be @param body if the continuation is not None.
      */
    override def consume(binds: Seq[(BindPattern, Quote)], body: Par, persistent: Boolean)(
        implicit env: Env[Par]): M[Unit] =
      binds match {
        case Nil => interpreterErrorM[M].raiseError(ReduceError("Error: empty binds"))
        case _ =>
          val (patterns: Seq[BindPattern], sources: Seq[Quote]) =
            binds.unzip
          internalConsume(tupleSpace,
                          sources.map(q => Channel(q)).toList,
                          patterns.toList,
                          TaggedContinuation(ParBody(body)),
                          persist = persistent) match {
            case Some((continuation, dataList)) =>
              dispatcher.dispatch(continuation, dataList)
              if (persistent) {
                List(dispatcher.dispatch(continuation, dataList), consume(binds, body, persistent)).parSequence
                  .map(_ => ())
              } else {
                dispatcher.dispatch(continuation, dataList)
              }
            case None => Applicative[M].pure(())
          }
      }

    /** WanderUnordered is the non-deterministic analogue
      * of traverse - it parallelizes eval.
      *
      * 1. For a Par, parallelize the interpretation of each list
      *    of processes in the Par. That's the outer wander.
      * 2. For each process list, parallelize the interpretation
      *    of each process in the list. That's the inner wander.
      *
      * @param par
      * @return
      */
    override def eval(par: Par)(implicit env: Env[Par]): M[Unit] =
      List(
        Parallel.parTraverse(par.sends.toList)(send => eval(send)),
        Parallel.parTraverse(par.receives.toList)(recv => eval(recv)),
        Parallel.parTraverse(par.news.toList)(neu => eval(neu)),
        Parallel.parTraverse(par.evals.toList)(deref => eval(deref)),
        Parallel.parTraverse(par.matches.toList)(mat => eval(mat)),
        Parallel.parTraverse(par.bundles.toList)(bundle => eval(bundle)),
        Parallel.parTraverse(par.exprs.filter { expr =>
          expr.exprInstance match {
            case _: EVarBody    => true
            case _: EMethodBody => true
            case _              => false
          }
        }.toList)(expr =>
          expr.exprInstance match {
            case EVarBody(EVar(v)) =>
              for {
                varref <- eval(v.get)
                _      <- eval(varref)
              } yield ()
            case e: EMethodBody =>
              for {
                p <- evalExprToPar(Expr(e))
                _ <- eval(p)
              } yield ()
            case _ => Applicative[M].pure(())
        })
      ).parSequence.map(_ => ())

    override def inj(par: Par): M[Unit] =
      for { _ <- eval(par)(Env[Par]()) } yield ()

    def debug(msg: String): Unit = {
      val now = java.time.format.DateTimeFormatter.ISO_INSTANT
        .format(java.time.Instant.now)
        .substring(11, 23)
      val thread = Thread.currentThread.getName
      println(s"$now [$thread]" + "\n" + msg)
    }

    /** Algorithm as follows:
      *
      * 1. Fully evaluate the channel in given environment.
      *    (See eval(Channel) to see all that entails)
      * 2. Substitute any variable references in the channel so that it can be
      *    correctly used as a key in the tuple space.
      * 3. Evaluate any top level expressions in the data being sent.
      * 4. Call produce
      * 5. If produce returned a continuation, evaluate it.
      * @param send An output process
      * @param env An execution context
      * @return
      */
    def eval(send: Send)(implicit env: Env[Par]): M[Unit] =
      for {
        quote <- eval(send.chan.get)
        data  <- send.data.toList.traverse(x => evalExpr(x))

        subChan <- substituteQuote[M].substitute(quote)
        unbundled <- subChan.value.singleBundle() match {
                      case Some(value) =>
                        if (!value.writeFlag) {
                          interpreterErrorM[M].raiseError(
                            ReduceError("Trying to send on non-writeable channel."))
                        } else {
                          interpreterErrorM[M].pure(Quote(value.body.get))
                        }
                      case None => Applicative[M].pure(subChan)
                    }
        _ <- produce(unbundled, data, send.persistent)
      } yield ()

    def eval(receive: Receive)(implicit env: Env[Par]): M[Unit] =
      for {
        binds <- receive.binds.toList
                  .traverse(rb =>
                    unbundleReceive(rb).map(q =>
                      (BindPattern(rb.patterns, rb.remainder, rb.freeCount), q)))
        // TODO: Allow for the environment to be stored with the body in the Tuplespace
        substBody <- substitutePar[M].substitute(receive.body.get)(env.shift(receive.bindCount))
        _         <- consume(binds, substBody, receive.persistent)
      } yield ()

    /**
      * Variable "evaluation" is an environment lookup, but
      * lookup of an unbound variable should be an error.
      *
      * @param valproc The variable to be evaluated
      * @param env  provides the environment (possibly) containing a binding for the given variable.
      * @return If the variable has a binding (par), lift the
      *                  binding into the monadic context, else signal
      *                  an exception.
      *
      */
    def eval(valproc: Var)(implicit env: Env[Par]): M[Par] =
      valproc.varInstance match {
        case BoundVar(level) =>
          env.get(level) match {
            case Some(par) => interpreterErrorM[M].pure(par)
            case None =>
              interpreterErrorM[M].raiseError(
                ReduceError("Unbound variable: " + level + " in " + env.envMap))
          }
        case Wildcard(_) =>
          interpreterErrorM[M].raiseError(
            ReduceError("Unbound variable: attempting to evaluate a pattern"))
        case FreeVar(_) =>
          interpreterErrorM[M].raiseError(
            ReduceError("Unbound variable: attempting to evaluate a pattern"))
      }

    /**
      * Evaluating a channel always returns a
      * quote. If a quote is given to be evaluated, the quote
      * is lifted into the monadic context. If a channel
      * variable is given, the variable is evaluated and
      * the resulting par is quoted.
      * In either case the top level expressions of the quoted process are evaluated
      * when the channel is evaluated.
      *
      * @param channel The channel to be evaluated
      * @param env An environment that (possibly) has
      *            a binding for channel
      * @return A quoted process or "channel value"
      */
    def eval(channel: Channel)(implicit env: Env[Par]): M[Quote] =
      channel.channelInstance match {
        case Quote(p) =>
          for { evaled <- evalExpr(p) } yield Quote(evaled)
        case ChanVar(varue) =>
          for {
            par    <- eval(varue)
            evaled <- evalExpr(par)
          } yield Quote(evaled)
      }

    def eval(mat: Match)(implicit env: Env[Par]): M[Unit] = {
      def addToEnv(env: Env[Par], freeMap: Map[Int, Par], freeCount: Int): Env[Par] =
        Range(0, freeCount).foldLeft(env)(
          (acc, e) =>
            acc.put(
              freeMap.get(e) match {
                case Some(p) => p
                case None    => Par()
              }
          )
        )

      @annotation.tailrec
      def firstMatch(target: Par, cases: Seq[MatchCase])(implicit env: Env[Par]): M[Unit] =
        cases match {
          case Nil => Applicative[M].pure(())
          case singleCase +: caseRem =>
            val matchResult = SpatialMatcher
              .spatialMatch(target, singleCase.pattern.get)
              .runS(SpatialMatcher.emptyMap)
            matchResult match {
              case None => firstMatch(target, caseRem)
              case Some(freeMap) => {
                val newEnv: Env[Par] = addToEnv(env, freeMap, singleCase.freeCount)
                eval(singleCase.source.get)(newEnv)
              }
            }
        }

      for {
        evaledTarget <- evalExpr(mat.target.get)
        // TODO(kyle): Make the matcher accept an environment, instead of
        // substituting it.
        substTarget <- substitutePar[M].substitute(evaledTarget)(env)
        _           <- firstMatch(substTarget, mat.cases)
      } yield ()
    }

    /**
      * Adds neu.bindCount new GPrivate from UUID's to the environment and then
      * proceeds to evaluate the body.
      *
      * @param neu
      * @return
      */
    def eval(neu: New)(implicit env: Env[Par]): M[Unit] = {
      def alloc(level: Int): Env[Par] =
        (env /: (0 until level).toList) { (_env, _) =>
          val addr: Par = GPrivate()
          _env.put(addr)
        }

      eval(neu.p.get)(alloc(neu.bindCount))
    }

    private[this] def unbundleReceive(rb: ReceiveBind)(implicit env: Env[Par]): M[Quote] =
      for {
        quote <- eval(rb.source.get)
        subst <- substituteQuote[M].substitute(quote)
        // Check if we try to read from bundled channel
        unbndl <- subst.quote.get.singleBundle() match {
                   case Some(value) =>
                     if (!value.readFlag) {
                       interpreterErrorM[M].raiseError(
                         ReduceError("Trying to read from non-readable channel."))
                     } else {
                       interpreterErrorM[M].pure(Quote(value.body.get))
                     }
                   case None =>
                     interpreterErrorM[M].pure(subst)
                 }
      } yield unbndl

    /**
      * Eval is well-defined on channel variables provided
      * a binding exists for the variable. It simply gets the
      * quoted process and calls eval.
      */
    def eval(drop: Eval)(implicit env: Env[Par]): M[Unit] =
      for {
        quote <- eval(drop.channel.get)
        _     <- eval(quote.value)
      } yield ()

    def eval(bundle: Bundle)(implicit env: Env[Par]): M[Unit] =
      eval(bundle.body.get)

    /**
      * Continue is straightforward in this case, it just calls eval.
      */
    def continue(body: Par)(implicit env: Env[Par]): M[Unit] =
      eval(body)

    def evalExprToPar(expr: Expr)(implicit env: Env[Par]): M[Par] =
      expr.exprInstance match {
        case EVarBody(EVar(v)) =>
          for {
            p       <- eval(v.get)
            evaledP <- evalExpr(p)
          } yield evaledP
        case EMethodBody(EMethod(method, target, arguments, _, _)) => {
          val methodLookup = methodTable(method)
          for {
            evaledTarget <- evalExpr(target.get)
            evaledArgs   <- arguments.toList.traverse(expr => evalExpr(expr))
            resultPar <- methodLookup match {
                          case None =>
                            interpreterErrorM[M].raiseError(
                              ReduceError("Unimplemented method: " + method))
                          case Some(f) => f(target.get, evaledArgs)(env)
                        }
          } yield resultPar
        }
        case _ => evalExprToExpr(expr).map(e => (fromExpr(e)(identity)))
      }

    def evalExprToExpr(expr: Expr)(implicit env: Env[Par]): M[Expr] = {
      def relop(p1: Par,
                p2: Par,
                relopb: (Boolean, Boolean) => Boolean,
                relopi: (Int, Int) => Boolean,
                relops: (String, String) => Boolean): M[Expr] =
        for {
          v1 <- evalSingleExpr(p1)
          v2 <- evalSingleExpr(p2)
          result <- (v1.exprInstance, v2.exprInstance) match {
                     case (GBool(b1), GBool(b2))     => Applicative[M].pure(GBool(relopb(b1, b2)))
                     case (GInt(i1), GInt(i2))       => Applicative[M].pure(GBool(relopi(i1, i2)))
                     case (GString(s1), GString(s2)) => Applicative[M].pure(GBool(relops(s1, s2)))
                     case _ =>
                       interpreterErrorM[M].raiseError(
                         ReduceError("Unexpected compare: " + v1 + " vs. " + v2))
                   }
        } yield result

      expr.exprInstance match {
        case x: GBool   => Applicative[M].pure[Expr](x)
        case x: GInt    => Applicative[M].pure[Expr](x)
        case x: GString => Applicative[M].pure[Expr](x)
        case x: GUri    => Applicative[M].pure[Expr](x)
        case x: ByteArray => Applicative[M].pure[Expr](x)
        case ENotBody(ENot(p)) =>
          for {
            b <- evalToBool(p.get)
          } yield GBool(!b)
        case ENegBody(ENeg(p)) =>
          for {
            v <- evalToInt(p.get)
          } yield GInt(-v)
        case EMultBody(EMult(p1, p2)) =>
          for {
            v1 <- evalToInt(p1.get)
            v2 <- evalToInt(p2.get)
          } yield GInt(v1 * v2)
        case EDivBody(EDiv(p1, p2)) =>
          for {
            v1 <- evalToInt(p1.get)
            v2 <- evalToInt(p2.get)
          } yield GInt(v1 / v2)
        case EPlusBody(EPlus(p1, p2)) =>
          for {
            v1 <- evalToInt(p1.get)
            v2 <- evalToInt(p2.get)
          } yield GInt(v1 + v2)
        case EMinusBody(EMinus(p1, p2)) =>
          for {
            v1 <- evalToInt(p1.get)
            v2 <- evalToInt(p2.get)
          } yield GInt(v1 - v2)
        case ELtBody(ELt(p1, p2))   => relop(p1.get, p2.get, (_ < _), (_ < _), (_ < _))
        case ELteBody(ELte(p1, p2)) => relop(p1.get, p2.get, (_ <= _), (_ <= _), (_ <= _))
        case EGtBody(EGt(p1, p2))   => relop(p1.get, p2.get, (_ > _), (_ > _), (_ > _))
        case EGteBody(EGte(p1, p2)) => relop(p1.get, p2.get, (_ >= _), (_ >= _), (_ >= _))
        case EEqBody(EEq(p1, p2)) =>
          for {
            v1 <- evalExpr(p1.get)
            v2 <- evalExpr(p2.get)
            // TODO: build an equality operator that takes in an environment.
            sv1 <- substitutePar[M].substitute(v1)
            sv2 <- substitutePar[M].substitute(v2)
          } yield GBool(sv1 == sv2)
        case ENeqBody(ENeq(p1, p2)) =>
          for {
            v1  <- evalExpr(p1.get)
            v2  <- evalExpr(p2.get)
            sv1 <- substitutePar[M].substitute(v1)
            sv2 <- substitutePar[M].substitute(v2)
          } yield GBool(sv1 != sv2)
        case EAndBody(EAnd(p1, p2)) =>
          for {
            b1 <- evalToBool(p1.get)
            b2 <- evalToBool(p2.get)
          } yield GBool(b1 && b2)
        case EOrBody(EOr(p1, p2)) =>
          for {
            b1 <- evalToBool(p1.get)
            b2 <- evalToBool(p2.get)
          } yield GBool(b1 || b2)
        case EVarBody(EVar(v)) =>
          for {
            p       <- eval(v.get)
            exprVal <- evalSingleExpr(p)
          } yield exprVal
        case EListBody(el) => {
          for {
            evaledPs  <- el.ps.toList.traverse(expr => evalExpr(expr))
            updatedPs = evaledPs.map(updateLocallyFree)
          } yield updateLocallyFree(EList(updatedPs, el.locallyFree, el.connectiveUsed))
        }
        case EMethodBody(EMethod(method, target, arguments, _, _)) => {
          val methodLookup = methodTable(method)
          for {
            evaledTarget <- evalExpr(target.get)
            evaledArgs   <- arguments.toList.traverse(expr => evalExpr(expr))
            resultPar <- methodLookup match {
                          case None =>
                            interpreterErrorM[M].raiseError(
                              ReduceError("Unimplemented method: " + method))
                          case Some(f) => f(target.get, evaledArgs)(env)
                        }
            resultExpr <- evalSingleExpr(resultPar)
          } yield resultExpr
        }
        case _ => interpreterErrorM[M].raiseError(ReduceError("Unimplemented expression: " + expr))
      }
    }

    private[this] def nth: (Par, Seq[Par]) => Env[Par] => M[Par] = {
      def localNth(ps: Seq[Par], nth: Int): Either[ReduceError, Par] =
        if (ps.isDefinedAt(nth)) {
          Right(ps(nth))
        } else {
          Left(ReduceError("Error: index out of bound: " + nth))
        }

      (p: Par, args: Seq[Par]) => (env: Env[Par]) =>
        {
          if (args.length != 1) {
            interpreterErrorM[M].raiseError(ReduceError("Error: nth expects 1 argument"))
          } else {
            for {
              nth <- evalToInt(args(0))(env)
              v   <- evalSingleExpr(p)(env)
              result <- v.exprInstance match {
                         case EListBody(EList(ps, _, _, _)) =>
                           interpreterErrorM[M].fromEither(localNth(ps, nth))
                         case ETupleBody(ETuple(ps, _, _)) =>
                           interpreterErrorM[M].fromEither(localNth(ps, nth))
                         case _ =>
                           interpreterErrorM[M].raiseError(
                             ReduceError(
                               "Error: nth applied to something that wasn't a list or tuple."))
                       }
            } yield result
          }
        }
    }

    private[this] def toByteArray: (Par, Seq[Par]) => Env[Par] => M[Par] = {
      def serialize(p: Par): Either[ReduceError, Array[Byte]] =
        Either
          .fromTry(Try(Serialize[Par].encode(p)))
          .leftMap(th =>
            ReduceError(s"Error: exception thrown when serializing $p." + th.getMessage))

      (p: Par, args: Seq[Par]) => (env: Env[Par]) =>
        {
          if (args.nonEmpty) {
            interpreterErrorM[M].raiseError(
              ReduceError("Error: toByteArray does not take arguments"))
          } else {
            evalExpr(p)(env)
              .map(serialize(_))
              .flatMap(interpreterErrorM[M].fromEither)
<<<<<<< HEAD
              .map(b => Expr(ByteArray(com.google.protobuf.ByteString.copyFrom(b))))
=======
              .map(b => Expr(GByteArray(com.google.protobuf.ByteString.copyFrom(b))))
>>>>>>> 4c7f6c7b
          }
        }
    }

    def methodTable(method: String): Option[(Par, Seq[Par]) => Env[Par] => M[Par]] =
      method match {
        case "nth"         => Some(nth)
        case "toByteArray" => Some(toByteArray)
        case _             => None
      }

    def evalSingleExpr(p: Par)(implicit env: Env[Par]): M[Expr] =
      if (!p.sends.isEmpty || !p.receives.isEmpty || !p.evals.isEmpty || !p.news.isEmpty || !p.matches.isEmpty || !p.ids.isEmpty)
        interpreterErrorM[M].raiseError(
          ReduceError("Error: parallel or non expression found where expression expected."))
      else
        p.exprs match {
          case (e: Expr) +: Nil => evalExprToExpr(e)
          case _ =>
            interpreterErrorM[M].raiseError(ReduceError("Error: Multiple expressions given."))
        }

    def evalToInt(p: Par)(implicit env: Env[Par]): M[Int] =
      if (!p.sends.isEmpty || !p.receives.isEmpty || !p.evals.isEmpty || !p.news.isEmpty || !p.matches.isEmpty || !p.ids.isEmpty)
        interpreterErrorM[M].raiseError(
          ReduceError("Error: parallel or non expression found where expression expected."))
      else
        p.exprs match {
          case Expr(GInt(v)) +: Nil => Applicative[M].pure(v)
          case Expr(EVarBody(EVar(v))) +: Nil =>
            for {
              p      <- eval(v.get)
              intVal <- evalToInt(p)
            } yield intVal
          case (e: Expr) +: Nil =>
            for {
              evaled <- evalExprToExpr(e)
              result <- evaled.exprInstance match {
                         case GInt(v) => Applicative[M].pure(v)
                         case _ =>
                           interpreterErrorM[M].raiseError(
                             ReduceError("Error: expression didn't evaluate to integer."))
                       }
            } yield result
          case _ =>
            interpreterErrorM[M].raiseError(
              ReduceError("Error: Integer expected, or unimplemented expression."))
        }

    def evalToBool(p: Par)(implicit env: Env[Par]): M[Boolean] =
      if (!p.sends.isEmpty || !p.receives.isEmpty || !p.evals.isEmpty || !p.news.isEmpty || !p.matches.isEmpty || !p.ids.isEmpty)
        interpreterErrorM[M].raiseError(
          ReduceError("Error: parallel or non expression found where expression expected."))
      else
        p.exprs match {
          case Expr(GBool(b)) +: Nil => Applicative[M].pure(b)
          case Expr(EVarBody(EVar(v))) +: Nil =>
            for {
              p       <- eval(v.get)
              boolVal <- evalToBool(p)
            } yield boolVal
          case (e: Expr) +: Nil =>
            for {
              evaled <- evalExprToExpr(e)
              result <- evaled.exprInstance match {
                         case GBool(b) => Applicative[M].pure(b)
                         case _ =>
                           interpreterErrorM[M].raiseError(
                             ReduceError("Error: expression didn't evaluate to boolean."))
                       }
            } yield result
          case _ =>
            interpreterErrorM[M].raiseError(ReduceError("Error: Multiple expressions given."))
        }

    def updateLocallyFree(par: Par): Par = {
      val resultLocallyFree =
        par.sends.foldLeft(BitSet())((acc, send) => acc | send.locallyFree) |
          par.receives.foldLeft(BitSet())((acc, receive) => acc | receive.locallyFree) |
          par.evals.foldLeft(BitSet())((acc, eval) => acc | EvalLocallyFree.locallyFree(eval)) |
          par.news.foldLeft(BitSet())((acc, newProc) => acc | newProc.locallyFree) |
          par.exprs.foldLeft(BitSet())((acc, expr) => acc | ExprLocallyFree.locallyFree(expr)) |
          par.matches.foldLeft(BitSet())((acc, matchProc) => acc | matchProc.locallyFree)
      par.copy(locallyFree = resultLocallyFree)
    }

    def updateLocallyFree(elist: EList): EList = {
      val resultLocallyFree = elist.ps.foldLeft(BitSet())((acc, p) => acc | p.locallyFree)
      elist.copy(locallyFree = resultLocallyFree)
    }

    /**
      * Evaluate any top level expressions in @param Par .
      */
    def evalExpr(par: Par)(implicit env: Env[Par]): M[Par] =
      for {
        evaledExprs <- par.exprs.toList.traverse(expr => evalExprToPar(expr))
        result = evaledExprs.foldLeft(par.copy(exprs = Vector())) { (acc, newPar) =>
          acc ++ newPar
        }
      } yield result
  }
}<|MERGE_RESOLUTION|>--- conflicted
+++ resolved
@@ -544,11 +544,7 @@
             evalExpr(p)(env)
               .map(serialize(_))
               .flatMap(interpreterErrorM[M].fromEither)
-<<<<<<< HEAD
-              .map(b => Expr(ByteArray(com.google.protobuf.ByteString.copyFrom(b))))
-=======
               .map(b => Expr(GByteArray(com.google.protobuf.ByteString.copyFrom(b))))
->>>>>>> 4c7f6c7b
           }
         }
     }
