package coop.rchain.rholang.interpreter

import cats.effect.Sync
import cats.implicits._
<<<<<<< HEAD
import cats.mtl.FunctorTell
import cats.{Applicative, FlatMap, Parallel, Eval => _}
=======
import cats.{Applicative, FlatMap, Parallel, Eval => _}
import cats.mtl.implicits._
import cats.mtl.{FunctorTell, MonadState}
>>>>>>> 26500e32
import com.google.protobuf.ByteString
import coop.rchain.crypto.codec.Base16
import coop.rchain.crypto.hash.Blake2b512Random
import coop.rchain.models.Channel.ChannelInstance
import coop.rchain.models.Channel.ChannelInstance.{ChanVar, Quote}
import coop.rchain.models.Expr.ExprInstance._
import coop.rchain.models.TaggedContinuation.TaggedCont.ParBody
import coop.rchain.models.Var.VarInstance
import coop.rchain.models.Var.VarInstance.{BoundVar, FreeVar, Wildcard}
import coop.rchain.models.rholang.implicits._
import coop.rchain.models.serialization.implicits._
import coop.rchain.models.{Match, MatchCase, GPrivate => _, _}
import coop.rchain.rholang.interpreter.Substitute._
import coop.rchain.rholang.interpreter.accounting._
import coop.rchain.rholang.interpreter.errors._
import coop.rchain.rholang.interpreter.storage.TuplespaceAlg
import coop.rchain.rspace.Serialize
import monix.eval.Coeval

import scala.collection.immutable.BitSet
import scala.util.Try

// Notes: Caution, a type annotation is often needed for Env.

/** Reduce is the interface for evaluating Rholang expressions.
  *
  * @tparam M The kind of Monad used for evaluation.
  */
trait Reduce[M[_]] {

  def eval(par: Par)(implicit env: Env[Par], rand: Blake2b512Random): M[Unit]

  def inj(par: Par)(implicit rand: Blake2b512Random): M[Unit]

  /**
    * Evaluate any top level expressions in @param Par .
    */
  def evalExpr(par: Par)(implicit env: Env[Par]): M[Par]

  def evalExprToPar(expr: Expr)(implicit env: Env[Par]): M[Par]
}

object Reduce {

<<<<<<< HEAD
  class DebruijnInterpreter[M[_], F[_]](tuplespaceAlg: TuplespaceAlg[M],
                                        costAccountingAlg: CostAccountingAlg[M])(
      implicit
      parallel: cats.Parallel[M, F],
=======
  class DebruijnInterpreter[M[_], F[_]](
      tupleSpace: PureRSpace[M,
                             Channel,
                             BindPattern,
                             ListChannelWithRandom,
                             ListChannelWithRandom,
                             TaggedContinuation],
      dispatcher: => Dispatch[M, ListChannelWithRandom, TaggedContinuation])(
      implicit parallel: cats.Parallel[M, F],
>>>>>>> 26500e32
      s: Sync[M],
      fTell: FunctorTell[M, Throwable])
      extends Reduce[M] {

    implicit val costAlg: CostAccountingAlg[M] = costAccountingAlg

    /**
      * Materialize a send in the store, optionally returning the matched continuation.
      *
      * @param chan  The channel on which data is being sent.
      * @param data  The par objects holding the processes being sent.
      * @param persistent  True if the write should remain in the tuplespace indefinitely.
      * @param env  An environment marking the execution context.
      * @return  An optional continuation resulting from a match in the tuplespace.
      */
<<<<<<< HEAD
    private def produce(chan: Quote,
                        data: Seq[Channel],
                        persistent: Boolean,
                        rand: Blake2b512Random): M[Unit] =
=======
    override def produce(chan: Quote, data: Seq[Par], persistent: Boolean)(
        implicit env: Env[Par],
        rand: Blake2b512Random): M[Unit] = {
      // TODO: Handle the environment in the store
      def go(res: Option[(TaggedContinuation, Seq[ListChannelWithRandom])]) =
        res match {
          case Some((continuation, dataList)) =>
            if (persistent) {
              Parallel.parSequence_[List, M, F, Unit](
                List(dispatcher.dispatch(continuation, dataList), produce(chan, data, persistent)))
            } else {
              dispatcher.dispatch(continuation, dataList)
            }
          case None =>
            s.unit
        }

>>>>>>> 26500e32
      for {
        _ <- costAccountingAlg.charge(Channel(chan).storageCost + data.storageCost)
        _ <- tuplespaceAlg.produce(Channel(chan), ListChannelWithRandom(data, rand), persistent)
      } yield ()

    /**
      * Materialize a send in the store, optionally returning the matched continuation.
      *
      * @param binds  A Seq of pattern, channel pairs. Each pattern is a Seq[Channel].
      *               The Seq is for arity matching, and each term in the Seq is a name pattern.
      * @param body  A Par object which will be run in the envirnoment resulting from the match.
      * @param env  The current environment, to which the matches will be added before resuming
      *             execution in body
      * @return  An optional continuation resulting from a match. The body of the continuation
      *          will be @param body if the continuation is not None.
      */
<<<<<<< HEAD
    private def consume(binds: Seq[(BindPattern, Quote)],
                        body: Par,
                        persistent: Boolean,
                        rand: Blake2b512Random): M[Unit] = {
      val (patterns: Seq[BindPattern], sources: Seq[Quote]) = binds.unzip
      val srcs                                              = sources.map(q => Channel(q)).toList
      val rspaceCost                                        = body.storageCost + patterns.storageCost + srcs.storageCost
      for {
        _ <- costAccountingAlg.charge(rspaceCost)
        _ <- tuplespaceAlg.consume(binds, ParWithRandom(body, rand), persistent)
      } yield ()
    }
=======
    override def consume(binds: Seq[(BindPattern, Quote)], body: Par, persistent: Boolean)(
        implicit env: Env[Par],
        rand: Blake2b512Random): M[Unit] =
      binds match {
        case Nil => s.raiseError(ReduceError("Error: empty binds"))
        case _ =>
          val (patterns: Seq[BindPattern], sources: Seq[Quote]) = binds.unzip
          tupleSpace
            .consume(sources.map(q => Channel(q)).toList,
                     patterns.toList,
                     TaggedContinuation(ParBody(ParWithRandom(body, rand))),
                     persist = persistent)
            .flatMap {
              case Some((continuation, dataList)) =>
                dispatcher.dispatch(continuation, dataList)
                if (persistent) {
                  List(dispatcher.dispatch(continuation, dataList),
                       consume(binds, body, persistent)).parSequence
                    .map(_ => ())
                } else {
                  dispatcher.dispatch(continuation, dataList)
                }
              case None => Applicative[M].pure(())
            }
      }
>>>>>>> 26500e32

    /** WanderUnordered is the non-deterministic analogue
      * of traverse - it parallelizes eval.
      *
      * 1. For a Par, parallelize the interpretation of each list
      *    of processes in the Par. That's the outer wander.
      * 2. For each process list, parallelize the interpretation
      *    of each process in the list. That's the inner wander.
      *
      * @param par
      * @return
      */
    override def eval(par: Par)(implicit env: Env[Par], rand: Blake2b512Random): M[Unit] = {
      val filteredExprs = par.exprs.filter { expr =>
        expr.exprInstance match {
          case _: EVarBody    => true
          case _: EEvalBody   => true
          case _: EMethodBody => true
          case _              => false
        }
      }
      val starts = Vector(par.sends.size,
                          par.receives.size,
                          par.news.size,
                          par.matches.size,
                          par.bundles.size,
                          filteredExprs.size)
        .scanLeft(0)(_ + _)
      def handle[A](eval: (A => (Env[Par], Blake2b512Random) => M[Unit]), start: Int)(
          ta: (A, Int)): M[Unit] = {
        val newRand =
          if (starts(6) == 1)
            rand
          else if (starts(6) > 256)
            rand.splitShort((start + ta._2).toShort)
          else
            rand.splitByte((start + ta._2).toByte)
        eval(ta._1)(env, newRand).handleError(fTell.tell)
      }
      List(
        Parallel.parTraverse(par.sends.zipWithIndex.toList)(handle(evalExplicit, starts(0))),
        Parallel.parTraverse(par.receives.zipWithIndex.toList)(handle(evalExplicit, starts(1))),
        Parallel.parTraverse(par.news.zipWithIndex.toList)(handle(evalExplicit, starts(2))),
        Parallel.parTraverse(par.matches.zipWithIndex.toList)(handle(evalExplicit, starts(3))),
        Parallel.parTraverse(par.bundles.zipWithIndex.toList)(handle(evalExplicit, starts(4))),
        Parallel.parTraverse(filteredExprs.zipWithIndex.toList)(texpr => {
          val (expr, idx) = texpr
          val newRand =
            if (starts(6) == 1)
              rand
            else if (starts(6) > 256)
              rand.splitShort((starts(5) + idx).toShort)
            else
              rand.splitByte((starts(5) + idx).toByte)
          expr.exprInstance match {
            case EVarBody(EVar(v)) =>
              (for {
                varref <- eval(v)
                _      <- eval(varref)(env, newRand)
              } yield ()).handleError(fTell.tell)
            case e: EEvalBody =>
              (for {
                p <- evalExprToPar(Expr(e))
                _ <- eval(p)(env, newRand)
              } yield ()).handleError(fTell.tell)
            case e: EMethodBody =>
              (for {
                p <- evalExprToPar(Expr(e))
                _ <- eval(p)(env, newRand)
              } yield ()).handleError(fTell.tell)
<<<<<<< HEAD
            case _ => s.unit
=======
            case _ => Applicative[M].pure(())
>>>>>>> 26500e32
          }
        })
      ).parSequence.as(Unit)
    }

    override def inj(par: Par)(implicit rand: Blake2b512Random): M[Unit] =
      for {
        _ <- costAccountingAlg.set(CostAccount.zero)
        _ <- eval(par)(Env[Par](), rand)
      } yield ()

    private def evalExplicit(send: Send)(env: Env[Par], rand: Blake2b512Random): M[Unit] =
      eval(send)(env, rand)

    /** Algorithm as follows:
      *
      * 1. Fully evaluate the channel in given environment.
      *    (See eval(Channel) to see all that entails)
      * 2. Substitute any variable references in the channel so that it can be
      *    correctly used as a key in the tuple space.
      * 3. Evaluate any top level expressions in the data being sent.
      * 4. Call produce
      * 5. If produce returned a continuation, evaluate it.
      * @param send An output process
      * @param env An execution context
      * @return
      */
    private def eval(send: Send)(implicit env: Env[Par], rand: Blake2b512Random): M[Unit] =
      for {
        quote   <- eval(send.chan)
        subChan <- substituteQuote[M].substitute(quote, depth = 0)
        unbundled <- subChan.value.singleBundle() match {
                      case Some(value) =>
                        if (!value.writeFlag) {
                          s.raiseError(ReduceError("Trying to send on non-writeable channel."))
                        } else {
<<<<<<< HEAD
                          Applicative[M].pure(Quote(value.body))
=======
                          s.pure(Quote(value.body.get))
>>>>>>> 26500e32
                        }
                      case None => Applicative[M].pure(subChan)
                    }

        data <- send.data.toList.traverse(x => evalExpr(x))
        substData <- data.traverse(
                      substitutePar[M]
                        .substitute(_, depth = 0)
                        .map(p => Channel(Quote(p))))

        _ <- produce(unbundled, substData, send.persistent, rand)
        _ <- costAccountingAlg.charge(SEND_EVAL_COST)
      } yield ()

    private def evalExplicit(receive: Receive)(env: Env[Par], rand: Blake2b512Random): M[Unit] =
      eval(receive)(env, rand)

    private def eval(receive: Receive)(implicit env: Env[Par], rand: Blake2b512Random): M[Unit] =
      for {
        binds <- receive.binds.toList
                  .traverse(rb =>
                    for {
                      q <- unbundleReceive(rb)
                      substPatterns <- rb.patterns.toList.traverse(
                                        pattern =>
                                          substituteChannel[M]
                                            .substitute(pattern, depth = 1))
                    } yield (BindPattern(substPatterns, rb.remainder, rb.freeCount), q))
        // TODO: Allow for the environment to be stored with the body in the Tuplespace
        substBody <- substitutePar[M].substituteNoSort(receive.body, depth = 0)(
                      env.shift(receive.bindCount),
                      costAccountingAlg)
        _ <- consume(binds, substBody, receive.persistent, rand)
        _ <- costAccountingAlg.charge(RECEIVE_EVAL_COST)
      } yield ()

    /**
      * Variable "evaluation" is an environment lookup, but
      * lookup of an unbound variable should be an error.
      *
      * @param valproc The variable to be evaluated
      * @param env  provides the environment (possibly) containing a binding for the given variable.
      * @return If the variable has a binding (par), lift the
      *                  binding into the monadic context, else signal
      *                  an exception.
      *
      */
<<<<<<< HEAD
    private def eval(valproc: Var)(implicit env: Env[Par]): M[Par] =
      costAccountingAlg.charge(VAR_EVAL_COST) *> { //TODO: should variable evaluation depend on the env size?
        valproc.varInstance match {
          case BoundVar(level) =>
            env.get(level) match {
              case Some(par) =>
                Applicative[M].pure(par)
              case None =>
                s.raiseError(ReduceError("Unbound variable: " + level + " in " + env.envMap))
            }
          case Wildcard(_) =>
            s.raiseError(ReduceError("Unbound variable: attempting to evaluate a pattern"))
          case FreeVar(_) =>
            s.raiseError(ReduceError("Unbound variable: attempting to evaluate a pattern"))
          case VarInstance.Empty =>
            s.raiseError(ReduceError("Impossible var instance EMPTY"))
        }
=======
    def eval(valproc: Var)(implicit env: Env[Par]): M[Par] =
      valproc.varInstance match {
        case BoundVar(level) =>
          env.get(level) match {
            case Some(par) => s.pure(par)
            case None =>
              s.raiseError(ReduceError("Unbound variable: " + level + " in " + env.envMap))
          }
        case Wildcard(_) =>
          s.raiseError(ReduceError("Unbound variable: attempting to evaluate a pattern"))
        case FreeVar(_) =>
          s.raiseError(ReduceError("Unbound variable: attempting to evaluate a pattern"))
        case VarInstance.Empty =>
          s.raiseError(ReduceError("Impossible var instance EMPTY"))
>>>>>>> 26500e32
      }

    /**
      * Evaluating a channel always returns a
      * quote. If a quote is given to be evaluated, the quote
      * is lifted into the monadic context. If a channel
      * variable is given, the variable is evaluated and
      * the resulting par is quoted.
      * In either case the top level expressions of the quoted process are evaluated
      * when the channel is evaluated.
      *
      * @param channel The channel to be evaluated
      * @param env An environment that (possibly) has
      *            a binding for channel
      * @return A quoted process or "channel value"
      */
<<<<<<< HEAD
    private def eval(channel: Channel)(implicit env: Env[Par]): M[Quote] =
      costAccountingAlg.charge(CHANNEL_EVAL_COST) *> {
        channel.channelInstance match {
          case Quote(p) =>
            for {
              evaled <- evalExpr(p)
            } yield Quote(evaled)
          case ChanVar(varue) =>
            for {
              par    <- eval(varue)
              evaled <- evalExpr(par)
            } yield Quote(evaled)
          case ChannelInstance.Empty =>
            s.raiseError(ReduceError("Impossible channel instance EMPTY"))
        }
=======
    def eval(channel: Channel)(implicit env: Env[Par]): M[Quote] =
      channel.channelInstance match {
        case Quote(p) =>
          for { evaled <- evalExpr(p) } yield Quote(evaled)
        case ChanVar(varue) =>
          for {
            par    <- eval(varue)
            evaled <- evalExpr(par)
          } yield Quote(evaled)
        case ChannelInstance.Empty =>
          s.raiseError(ReduceError("Impossible channel instance EMPTY"))
>>>>>>> 26500e32
      }

    private def evalExplicit(mat: Match)(env: Env[Par], rand: Blake2b512Random): M[Unit] =
      eval(mat)(env, rand)
    private def eval(mat: Match)(implicit env: Env[Par], rand: Blake2b512Random): M[Unit] = {
      def addToEnv(env: Env[Par], freeMap: Map[Int, Par], freeCount: Int): Env[Par] =
        Range(0, freeCount).foldLeft(env)(
          (acc, e) =>
            acc.put(
              freeMap.get(e) match {
                case Some(p) => p
                case None    => Par()
              }
          )
        )

      def firstMatch(target: Par, cases: Seq[MatchCase])(implicit env: Env[Par]): M[Unit] = {
        def firstMatchM(
            state: Tuple2[Par, Seq[MatchCase]]): M[Either[Tuple2[Par, Seq[MatchCase]], Unit]] = {
          val (target, cases) = state
          cases match {
            case Nil => Applicative[M].pure(Right(()))
            case singleCase +: caseRem =>
              substitutePar[M].substitute(singleCase.pattern, depth = 1).flatMap { pattern =>
                val matchResult =
                  SpatialMatcher
                    .spatialMatch(target, pattern)
                    .runS(SpatialMatcher.emptyMap)
                matchResult match {
                  case None => Applicative[M].pure(Left((target, caseRem)))
                  case Some(freeMap) => {
                    val newEnv: Env[Par] = addToEnv(env, freeMap, singleCase.freeCount)
                    eval(singleCase.source)(newEnv, implicitly).map(Right(_))
                  }
                }
              }
          }
        }
        FlatMap[M].tailRecM[Tuple2[Par, Seq[MatchCase]], Unit]((target, cases))(firstMatchM)
      }

      for {
        evaledTarget <- evalExpr(mat.target)
        // TODO(kyle): Make the matcher accept an environment, instead of substituting it.
        substTarget <- substitutePar[M].substitute(evaledTarget, depth = 0)
        _           <- firstMatch(substTarget, mat.cases)
        _           <- costAccountingAlg.charge(MATCH_EVAL_COST)
      } yield ()
    }

    /**
      * Adds neu.bindCount new GPrivate from UUID's to the environment and then
      * proceeds to evaluate the body.
      *
      * @param neu
      * @return
      */
    private def evalExplicit(neu: New)(env: Env[Par], rand: Blake2b512Random): M[Unit] =
      eval(neu)(env, rand)
    private def eval(neu: New)(implicit env: Env[Par], rand: Blake2b512Random): M[Unit] = {
      def alloc(level: Int): Env[Par] =
        (env /: (0 until level).toList) { (_env, _) =>
          val addr: Par = GPrivate(ByteString.copyFrom(rand.next()))
          _env.put(addr)
        }

      costAccountingAlg.charge(newBindingsCost(neu.bindCount)) *>
        eval(neu.p)(alloc(neu.bindCount), rand)
    }

    private[this] def unbundleReceive(rb: ReceiveBind)(implicit env: Env[Par]): M[Quote] =
      for {
        quote <- eval(rb.source)
        subst <- substituteQuote[M].substitute(quote, depth = 0)
        // Check if we try to read from bundled channel
        unbndl <- subst.quote.get.singleBundle() match {
                   case Some(value) =>
                     if (!value.readFlag) {
                       s.raiseError(ReduceError("Trying to read from non-readable channel."))
                     } else {
<<<<<<< HEAD
                       Applicative[M].pure(Quote(value.body))
                     }
                   case None =>
                     Applicative[M].pure(subst)
=======
                       s.pure(Quote(value.body.get))
                     }
                   case None =>
                     s.pure(subst)
>>>>>>> 26500e32
                 }
      } yield unbndl

    private def evalExplicit(bundle: Bundle)(env: Env[Par], rand: Blake2b512Random): M[Unit] =
      eval(bundle)(env, rand)
    private def eval(bundle: Bundle)(implicit env: Env[Par], rand: Blake2b512Random): M[Unit] =
      eval(bundle.body)

    def evalExprToPar(expr: Expr)(implicit env: Env[Par]): M[Par] =
      expr.exprInstance match {
        case EVarBody(EVar(v)) =>
          for {
            p       <- eval(v)
            evaledP <- evalExpr(p)
          } yield evaledP
        case EMethodBody(EMethod(method, target, arguments, _, _)) => {
          val methodLookup = methodTable(method)
          for {
            _            <- costAccountingAlg.charge(METHOD_CALL_COST)
            evaledTarget <- evalExpr(target)
            evaledArgs   <- arguments.toList.traverse(expr => evalExpr(expr))
            resultPar <- methodLookup match {
                          case None =>
                            s.raiseError(ReduceError("Unimplemented method: " + method))
<<<<<<< HEAD
                          case Some(f) => f(target, evaledArgs)(env)
=======
                          case Some(f) => f(target.get, evaledArgs)(env)
>>>>>>> 26500e32
                        }
          } yield resultPar
        }
        case EEvalBody(chan) => eval(chan).map(q => q.value)
        case _               => evalExprToExpr(expr).map(e => fromExpr(e)(identity))
      }

    private def evalExprToExpr(expr: Expr)(implicit env: Env[Par]): M[Expr] = {
      def relop(p1: Par,
                p2: Par,
                relopb: (Boolean, Boolean) => Boolean,
                relopi: (Int, Int) => Boolean,
                relops: (String, String) => Boolean): M[Expr] =
        for {
          v1 <- evalSingleExpr(p1)
          v2 <- evalSingleExpr(p2)
          result <- (v1.exprInstance, v2.exprInstance) match {
                     case (GBool(b1), GBool(b2)) =>
                       Applicative[M].pure(GBool(relopb(b1, b2)))
                     case (GInt(i1), GInt(i2)) =>
                       Applicative[M].pure(GBool(relopi(i1, i2)))
                     case (GString(s1), GString(s2)) =>
                       Applicative[M].pure(GBool(relops(s1, s2)))
                     case _ =>
                       s.raiseError(ReduceError("Unexpected compare: " + v1 + " vs. " + v2))
                   }
        } yield result

      expr.exprInstance match {
        case x: GBool =>
          Applicative[M].pure[Expr](x)
        case x: GInt =>
          Applicative[M].pure[Expr](x)
        case x: GString =>
          Applicative[M].pure[Expr](x)
        case x: GUri =>
          Applicative[M].pure[Expr](x)
        case x: GByteArray =>
          Applicative[M].pure[Expr](x)
        case ENotBody(ENot(p)) =>
          for {
            b <- evalToBool(p)
          } yield GBool(!b)
        case ENegBody(ENeg(p)) =>
          for {
            v <- evalToInt(p)
          } yield GInt(-v)
        case EMultBody(EMult(p1, p2)) =>
          for {
            v1 <- evalToInt(p1)
            v2 <- evalToInt(p2)
            _  <- costAccountingAlg.charge(MULTIPLICATION_COST)
          } yield GInt(v1 * v2)
        case EDivBody(EDiv(p1, p2)) =>
          for {
            v1 <- evalToInt(p1)
            v2 <- evalToInt(p2)
            _  <- costAccountingAlg.charge(DIVISION_COST)
          } yield GInt(v1 / v2)
        case EPlusBody(EPlus(p1, p2)) =>
          for {
            v1 <- evalToInt(p1)
            v2 <- evalToInt(p2)
            _  <- costAccountingAlg.charge(SUM_COST)
          } yield GInt(v1 + v2)
        case EMinusBody(EMinus(p1, p2)) =>
          for {
            v1 <- evalToInt(p1)
            v2 <- evalToInt(p2)
            _  <- costAccountingAlg.charge(SUBTRACTION_COST)
          } yield GInt(v1 - v2)
        case ELtBody(ELt(p1, p2)) =>
          relop(p1, p2, (_ < _), (_ < _), (_ < _)) <* costAccountingAlg.charge(COMPARISON_COST)
        case ELteBody(ELte(p1, p2)) =>
          relop(p1, p2, (_ <= _), (_ <= _), (_ <= _)) <* costAccountingAlg.charge(COMPARISON_COST)
        case EGtBody(EGt(p1, p2)) =>
          relop(p1, p2, (_ > _), (_ > _), (_ > _)) <* costAccountingAlg.charge(COMPARISON_COST)
        case EGteBody(EGte(p1, p2)) =>
          relop(p1, p2, (_ >= _), (_ >= _), (_ >= _)) <* costAccountingAlg.charge(COMPARISON_COST)
        case EEqBody(EEq(p1, p2)) =>
          for {
            v1 <- evalExpr(p1)
            v2 <- evalExpr(p2)
            // TODO: build an equality operator that takes in an environment.
            sv1 <- substitutePar[M].substitute(v1, depth = 0)
            sv2 <- substitutePar[M].substitute(v2, depth = 0)
            _   <- costAccountingAlg.charge(equivalenceCheckCost(sv1, sv2))
          } yield GBool(sv1 == sv2)
        case ENeqBody(ENeq(p1, p2)) =>
          for {
            v1  <- evalExpr(p1)
            v2  <- evalExpr(p2)
            sv1 <- substitutePar[M].substitute(v1, depth = 0)
            sv2 <- substitutePar[M].substitute(v2, depth = 0)
            _   <- costAccountingAlg.charge(equivalenceCheckCost(sv1, sv2))
          } yield GBool(sv1 != sv2)
        case EAndBody(EAnd(p1, p2)) =>
          for {
            b1 <- evalToBool(p1)
            b2 <- evalToBool(p2)
            _  <- costAccountingAlg.charge(BOOLEAN_AND_COST)
          } yield GBool(b1 && b2)
        case EOrBody(EOr(p1, p2)) =>
          for {
            b1 <- evalToBool(p1)
            b2 <- evalToBool(p2)
            _  <- costAccountingAlg.charge(BOOLEAN_OR_COST)
          } yield GBool(b1 || b2)
        case EVarBody(EVar(v)) =>
          for {
            p       <- eval(v)
            exprVal <- evalSingleExpr(p)
          } yield exprVal
        case EListBody(el) => {
          for {
            evaledPs  <- el.ps.toList.traverse(expr => evalExpr(expr))
            updatedPs = evaledPs.map(updateLocallyFree)
          } yield updateLocallyFree(EList(updatedPs, el.locallyFree, el.connectiveUsed))
        }
        case ETupleBody(el) =>
          for {
            evaledPs  <- el.ps.toList.traverse(expr => evalExpr(expr))
            updatedPs = evaledPs.map(updateLocallyFree)
          } yield updateLocallyFree(ETuple(updatedPs, el.locallyFree, el.connectiveUsed))

        case ESetBody(set) =>
          for {
            evaledPs  <- set.ps.sortedPars.traverse(expr => evalExpr(expr))
            updatedPs = evaledPs.map(updateLocallyFree)
          } yield set.copy(ps = SortedParHashSet(updatedPs))

        case EMapBody(map) =>
          for {
            evaledPs <- map.ps.sortedMap.traverse {
                         case (key, value) =>
                           for {
                             eKey   <- evalExpr(key).map(updateLocallyFree)
                             eValue <- evalExpr(value).map(updateLocallyFree)
                           } yield (eKey, eValue)
                       }
          } yield map.copy(ps = SortedParMap(evaledPs))

        case EMethodBody(EMethod(method, target, arguments, _, _)) => {
          val methodLookup = methodTable(method)
          for {
            evaledTarget <- evalExpr(target)
            evaledArgs   <- arguments.toList.traverse(expr => evalExpr(expr))
            resultPar <- methodLookup match {
                          case None =>
                            s.raiseError(ReduceError("Unimplemented method: " + method))
<<<<<<< HEAD
                          case Some(f) => f(target, evaledArgs)(env)
=======
                          case Some(f) => f(target.get, evaledArgs)(env)
>>>>>>> 26500e32
                        }
            resultExpr <- evalSingleExpr(resultPar)
            _          <- costAccountingAlg.charge(METHOD_CALL_COST)
          } yield resultExpr
        }
        case EEvalBody(chan) =>
          for {
            q      <- eval(chan)
            result <- evalSingleExpr(q.value)
          } yield result
        case _ => s.raiseError(ReduceError("Unimplemented expression: " + expr))
      }
    }

    type MethodType = (Par, Seq[Par]) => Env[Par] => M[Par]

    private[this] def nth: MethodType = {
      def localNth(ps: Seq[Par], nth: Int): Either[ReduceError, Par] =
        if (ps.isDefinedAt(nth)) {
          Right(ps(nth))
        } else {
          Left(ReduceError("Error: index out of bound: " + nth))
        }

      (p: Par, args: Seq[Par]) => (env: Env[Par]) =>
        {
          if (args.length != 1) {
            s.raiseError(ReduceError("Error: nth expects 1 argument"))
          } else {
            for {
              nth <- evalToInt(args(0))(env)
              v   <- evalSingleExpr(p)(env)
              _   <- costAccountingAlg.charge(nthMethodCost(nth))
              result <- v.exprInstance match {
                         case EListBody(EList(ps, _, _, _)) =>
                           s.fromEither(localNth(ps, nth))
                         case ETupleBody(ETuple(ps, _, _)) =>
                           s.fromEither(localNth(ps, nth))
                         case _ =>
                           s.raiseError(
                             ReduceError(
                               "Error: nth applied to something that wasn't a list or tuple."))
                       }
            } yield result
          }
        }
    }

    private[this] def toByteArray: MethodType = {
      def serialize(p: Par): Either[ReduceError, Array[Byte]] =
        Either
          .fromTry(Try(Serialize[Par].encode(p).toArray))
          .leftMap(th =>
            ReduceError(s"Error: exception thrown when serializing $p." + th.getMessage))

      (p: Par, args: Seq[Par]) => (env: Env[Par]) =>
        {
          if (args.nonEmpty) {
            s.raiseError(ReduceError("Error: toByteArray does not take arguments"))
          } else {
<<<<<<< HEAD
            for {
              exprEvaled <- evalExpr(p)(env)
              _          <- costAccountingAlg.charge(toByteArrayCost(exprEvaled))
              ba         <- s.fromEither(serialize(exprEvaled))
            } yield Expr(GByteArray(ByteString.copyFrom(ba)))
=======
            evalExpr(p)(env)
              .map(serialize(_))
              .flatMap(s.fromEither)
              .map(b => Expr(GByteArray(ByteString.copyFrom(b))))
>>>>>>> 26500e32
          }
        }
    }

    private[this] def hexToBytes: MethodType = { (p: Par, args: Seq[Par]) => (env: Env[Par]) =>
      {
        if (args.nonEmpty) {
          s.raiseError(ReduceError("Error: hexToBytes does not take arguments"))
        } else {
          p.singleExpr() match {
            case Some(Expr(GString(encoded))) =>
              def decodingError(th: Throwable) =
                ReduceError(
                  s"Error: exception was thrown when decoding input string to hexadecimal: ${th.getMessage}")
<<<<<<< HEAD
              for {
                _           <- costAccountingAlg.charge(hexToByteCost(encoded))
                encodingRes = Try(ByteString.copyFrom(Base16.decode(encoded)))
                res <- encodingRes.fold(th => s.raiseError(th),
                                        ba => Applicative[M].pure[Par](Expr(GByteArray(ba))))
              } yield res
=======
              Try(Expr(GByteArray(ByteString.copyFrom(Base16.decode(encoded)))))
                .fold(th => s.raiseError[Par](decodingError(th)), x => s.pure[Par](x))
>>>>>>> 26500e32
            case _ =>
              s.raiseError(ReduceError("Error: hexToBytes can be called only on single strings."))
          }
        }
      }
    }

    private[this] def method(methodName: String, expectedArgsLength: Int, args: Seq[Par])(
        thunk: => M[Par]): M[Par] =
      if (args.length != expectedArgsLength) {
        s.raiseError(ReduceError(s"Error: $methodName expects $expectedArgsLength Par argument(s)"))
      } else {
        thunk
      }

    private[this] def union: MethodType = { (p: Par, args: Seq[Par]) => (env: Env[Par]) =>
      def locallyFreeUnion(base: Coeval[BitSet], other: Coeval[BitSet]): Coeval[BitSet] =
        base.flatMap(b => other.map(o => b | o))
      def union(baseExpr: Expr, otherExpr: Expr): M[Expr] =
        (baseExpr.exprInstance, otherExpr.exprInstance) match {
          case (ESetBody(base @ ParSet(basePs, _, _)), ESetBody(other @ ParSet(otherPs, _, _))) =>
            costAccountingAlg.charge(basePs.size * ADD_COST) *>
              Applicative[M].pure[Expr](
                ESetBody(
                  ParSet(basePs.union(otherPs.sortedPars.toSet),
                         base.connectiveUsed || other.connectiveUsed,
                         locallyFreeUnion(base.locallyFree, other.locallyFree))))
          case (EMapBody(base @ ParMap(baseMap, _, _)), EMapBody(other @ ParMap(otherMap, _, _))) =>
            costAccountingAlg.charge(baseMap.size * ADD_COST) *>
              Applicative[M].pure[Expr](
                EMapBody(
                  ParMap((baseMap ++ otherMap.sortedMap).toSeq,
                         base.connectiveUsed || other.connectiveUsed,
                         locallyFreeUnion(base.locallyFree, other.locallyFree))
                )
              )
          case _ =>
            s.raiseError(
              ReduceError(
                "Error: union applied to something that wasn't a set or a map"
              ))

        }

      method("union", 1, args) {
        for {
          baseExpr  <- evalSingleExpr(p)(env)
          otherExpr <- evalSingleExpr(args(0))(env)
          result    <- union(baseExpr, otherExpr)
        } yield result
      }
    }

    private[this] def diff: MethodType = { (p: Par, args: Seq[Par]) => (env: Env[Par]) =>
      def locallyFreeUnion(base: Coeval[BitSet], other: Coeval[BitSet]): Coeval[BitSet] =
        base.flatMap(b => other.map(o => b | o))

      def diff(baseExpr: Expr, otherExpr: Expr): M[Expr] =
        (baseExpr.exprInstance, otherExpr.exprInstance) match {
          case (ESetBody(base @ ParSet(basePs, _, _)), ESetBody(other @ ParSet(otherPs, _, _))) =>
            // diff is implemented in terms of foldLeft that at each step
            // removes one element from the collection.
            costAccountingAlg.charge(basePs.size * REMOVE_COST) *>
              Applicative[M].pure[Expr](
                ESetBody(
                  ParSet(basePs.diff(otherPs.sortedPars.toSet),
                         base.connectiveUsed || other.connectiveUsed,
                         locallyFreeUnion(base.locallyFree, other.locallyFree))))
          case (EMapBody(ParMap(basePs, _, _)), EMapBody(ParMap(otherPs, _, _))) =>
            val newMap = basePs -- otherPs.keys
            costAccountingAlg.charge(basePs.size * REMOVE_COST) *>
              Applicative[M].pure[Expr](
                EMapBody(ParMap(newMap))
              )
          case _ =>
<<<<<<< HEAD
            s.raiseError(ReduceError("Error: diff can be called on Map or Set."))
=======
            s.raiseError(ReduceError("Error: diff applied to something that wasn't a Set"))
>>>>>>> 26500e32
        }
      method("diff", 1, args) {
        for {
          baseExpr  <- evalSingleExpr(p)(env)
          otherExpr <- evalSingleExpr(args(0))(env)
          result    <- diff(baseExpr, otherExpr)
        } yield result
      }
    }

    private[this] def add: MethodType = { (p: Par, args: Seq[Par]) => (env: Env[Par]) =>
      def add(baseExpr: Expr, par: Par): M[Expr] =
        baseExpr.exprInstance match {
          case ESetBody(base @ ParSet(basePs, _, _)) =>
            Applicative[M].pure[Expr](
              ESetBody(
                ParSet(basePs + par,
                       base.connectiveUsed || par.connectiveUsed,
                       base.locallyFree.map(b => b | par.locallyFree))))

          case _ =>
            s.raiseError(ReduceError("Error: add can be called only with one Par as argument."))
        }

      method("add", 1, args) {
        for {
          baseExpr <- evalSingleExpr(p)(env)
          element  <- evalExpr(args(0))(env)
          result   <- add(baseExpr, element)
          _        <- costAccountingAlg.charge(ADD_COST)
        } yield result
      }
    }

    private[this] def delete: MethodType = { (p: Par, args: Seq[Par]) => (env: Env[Par]) =>
      def delete(baseExpr: Expr, par: Par): M[Expr] =
        baseExpr.exprInstance match {
          case ESetBody(base @ ParSet(basePs, _, _)) =>
            Applicative[M].pure[Expr](
              ESetBody(
                ParSet(basePs - par,
                       base.connectiveUsed || par.connectiveUsed,
                       base.locallyFree.map(b => b | par.locallyFree))))
          case EMapBody(base @ ParMap(basePs, _, _)) =>
            Applicative[M].pure[Expr](
              EMapBody(
                ParMap(basePs - par,
                       base.connectiveUsed || par.connectiveUsed,
                       base.locallyFree.map(b => b | par.locallyFree))))
          case _ =>
            s.raiseError(ReduceError("Error: add can be called only on Map and Set."))
        }

      method("delete", 1, args) {
        for {
          baseExpr <- evalSingleExpr(p)(env)
          element  <- evalExpr(args(0))(env)
          result   <- delete(baseExpr, element)
          _        <- costAccountingAlg.charge(REMOVE_COST)
        } yield result
      }
    }

    private[this] def contains: MethodType = { (p: Par, args: Seq[Par]) => (env: Env[Par]) =>
      def contains(baseExpr: Expr, par: Par): M[Expr] =
        baseExpr.exprInstance match {
          case ESetBody(ParSet(basePs, _, _)) =>
            Applicative[M].pure[Expr](GBool(basePs.contains(par)))
          case EMapBody(ParMap(basePs, _, _)) =>
            Applicative[M].pure[Expr](GBool(basePs.contains(par)))
          case _ =>
            s.raiseError(ReduceError("Error: add can be called only on Map and Set."))
        }

      method("contains", 1, args) {
        for {
          baseExpr <- evalSingleExpr(p)(env)
          element  <- evalExpr(args(0))(env)
          result   <- contains(baseExpr, element)
          _        <- costAccountingAlg.charge(LOOKUP_COST)
        } yield result
      }
    }

    private[this] def get: MethodType = { (p: Par, args: Seq[Par]) => (env: Env[Par]) =>
      def get(baseExpr: Expr, key: Par): M[Par] =
        baseExpr.exprInstance match {
          case EMapBody(ParMap(basePs, _, _)) =>
            Applicative[M].pure[Par](basePs.getOrElse(key, VectorPar()))
          case _ =>
            s.raiseError(ReduceError("Error: get can be called only on Maps as argument."))
        }

      method("get", 1, args) {
        for {
          baseExpr <- evalSingleExpr(p)(env)
          key      <- evalExpr(args(0))(env)
          result   <- get(baseExpr, key)
          _        <- costAccountingAlg.charge(LOOKUP_COST)
        } yield result
      }
    }

    def methodTable(method: String): Option[MethodType] =
      method match {
        case "nth"         => Some(nth)
        case "toByteArray" => Some(toByteArray)
        case "hexToBytes"  => Some(hexToBytes)
        case "union"       => Some(union)
        case "diff"        => Some(diff)
        case "add"         => Some(add)
        case "delete"      => Some(delete)
        case "contains"    => Some(contains)
        case "get"         => Some(get)
        case _             => None
      }

    def evalSingleExpr(p: Par)(implicit env: Env[Par]): M[Expr] =
      if (!p.sends.isEmpty || !p.receives.isEmpty || !p.news.isEmpty || !p.matches.isEmpty || !p.ids.isEmpty || !p.bundles.isEmpty)
        s.raiseError(
          ReduceError("Error: parallel or non expression found where expression expected."))
      else
        p.exprs match {
          case (e: Expr) +: Nil => evalExprToExpr(e)
          case _ =>
            s.raiseError(ReduceError("Error: Multiple expressions given."))
        }

    def evalToInt(p: Par)(implicit env: Env[Par]): M[Int] =
      if (!p.sends.isEmpty || !p.receives.isEmpty || !p.news.isEmpty || !p.matches.isEmpty || !p.ids.isEmpty || !p.bundles.isEmpty)
        s.raiseError(
          ReduceError("Error: parallel or non expression found where expression expected."))
      else
        p.exprs match {
          case Expr(GInt(v)) +: Nil =>
            Applicative[M].pure(v)
          case Expr(EVarBody(EVar(v))) +: Nil =>
            for {
              p      <- eval(v)
              intVal <- evalToInt(p)
            } yield intVal
          case (e: Expr) +: Nil =>
            for {
              evaled <- evalExprToExpr(e)
              result <- evaled.exprInstance match {
                         case GInt(v) => Applicative[M].pure(v)
                         case _ =>
                           s.raiseError(
                             ReduceError("Error: expression didn't evaluate to integer."))
                       }
            } yield result
          case _ =>
            s.raiseError(ReduceError("Error: Integer expected, or unimplemented expression."))
        }

    def evalToBool(p: Par)(implicit env: Env[Par]): M[Boolean] =
      if (!p.sends.isEmpty || !p.receives.isEmpty || !p.news.isEmpty || !p.matches.isEmpty || !p.ids.isEmpty || !p.bundles.isEmpty)
        s.raiseError(
          ReduceError("Error: parallel or non expression found where expression expected."))
      else
        p.exprs match {
          case Expr(GBool(b)) +: Nil =>
            Applicative[M].pure(b)
          case Expr(EVarBody(EVar(v))) +: Nil =>
            for {
              p       <- eval(v)
              boolVal <- evalToBool(p)
            } yield boolVal
          case (e: Expr) +: Nil =>
            for {
              evaled <- evalExprToExpr(e)
              result <- evaled.exprInstance match {
                         case GBool(b) => Applicative[M].pure(b)
                         case _ =>
                           s.raiseError(
                             ReduceError("Error: expression didn't evaluate to boolean."))
                       }
            } yield result
          case _ =>
            s.raiseError(ReduceError("Error: Multiple expressions given."))
        }

    private def updateLocallyFree(par: Par): Par = {
      val resultLocallyFree =
        par.sends.foldLeft(BitSet())((acc, send) => acc | send.locallyFree) |
          par.receives.foldLeft(BitSet())((acc, receive) => acc | receive.locallyFree) |
          par.news.foldLeft(BitSet())((acc, newProc) => acc | newProc.locallyFree) |
          par.exprs.foldLeft(BitSet())((acc, expr) => acc | ExprLocallyFree.locallyFree(expr)) |
          par.matches.foldLeft(BitSet())((acc, matchProc) => acc | matchProc.locallyFree) |
          par.bundles.foldLeft(BitSet())((acc, bundleProc) => acc | bundleProc.locallyFree)
      par.copy(locallyFree = resultLocallyFree)
    }

    private def updateLocallyFree(elist: EList): EList = {
      val resultLocallyFree = elist.ps.foldLeft(BitSet())((acc, p) => acc | p.locallyFree)
      elist.copy(locallyFree = resultLocallyFree)
    }

    private def updateLocallyFree(elist: ETuple): ETuple = {
      val resultLocallyFree = elist.ps.foldLeft(BitSet())((acc, p) => acc | p.locallyFree)
      elist.copy(locallyFree = resultLocallyFree)
    }

    /**
      * Evaluate any top level expressions in @param Par .
      */
    def evalExpr(par: Par)(implicit env: Env[Par]): M[Par] =
      for {
        evaledExprs <- par.exprs.toList.traverse(expr => evalExprToPar(expr))
        result = evaledExprs.foldLeft(par.copy(exprs = Vector())) { (acc, newPar) =>
          acc ++ newPar
        }
      } yield result
  }
}<|MERGE_RESOLUTION|>--- conflicted
+++ resolved
@@ -2,14 +2,11 @@
 
 import cats.effect.Sync
 import cats.implicits._
-<<<<<<< HEAD
 import cats.mtl.FunctorTell
 import cats.{Applicative, FlatMap, Parallel, Eval => _}
-=======
 import cats.{Applicative, FlatMap, Parallel, Eval => _}
 import cats.mtl.implicits._
 import cats.mtl.{FunctorTell, MonadState}
->>>>>>> 26500e32
 import com.google.protobuf.ByteString
 import coop.rchain.crypto.codec.Base16
 import coop.rchain.crypto.hash.Blake2b512Random
@@ -54,22 +51,10 @@
 
 object Reduce {
 
-<<<<<<< HEAD
   class DebruijnInterpreter[M[_], F[_]](tuplespaceAlg: TuplespaceAlg[M],
                                         costAccountingAlg: CostAccountingAlg[M])(
       implicit
       parallel: cats.Parallel[M, F],
-=======
-  class DebruijnInterpreter[M[_], F[_]](
-      tupleSpace: PureRSpace[M,
-                             Channel,
-                             BindPattern,
-                             ListChannelWithRandom,
-                             ListChannelWithRandom,
-                             TaggedContinuation],
-      dispatcher: => Dispatch[M, ListChannelWithRandom, TaggedContinuation])(
-      implicit parallel: cats.Parallel[M, F],
->>>>>>> 26500e32
       s: Sync[M],
       fTell: FunctorTell[M, Throwable])
       extends Reduce[M] {
@@ -85,30 +70,10 @@
       * @param env  An environment marking the execution context.
       * @return  An optional continuation resulting from a match in the tuplespace.
       */
-<<<<<<< HEAD
     private def produce(chan: Quote,
                         data: Seq[Channel],
                         persistent: Boolean,
                         rand: Blake2b512Random): M[Unit] =
-=======
-    override def produce(chan: Quote, data: Seq[Par], persistent: Boolean)(
-        implicit env: Env[Par],
-        rand: Blake2b512Random): M[Unit] = {
-      // TODO: Handle the environment in the store
-      def go(res: Option[(TaggedContinuation, Seq[ListChannelWithRandom])]) =
-        res match {
-          case Some((continuation, dataList)) =>
-            if (persistent) {
-              Parallel.parSequence_[List, M, F, Unit](
-                List(dispatcher.dispatch(continuation, dataList), produce(chan, data, persistent)))
-            } else {
-              dispatcher.dispatch(continuation, dataList)
-            }
-          case None =>
-            s.unit
-        }
-
->>>>>>> 26500e32
       for {
         _ <- costAccountingAlg.charge(Channel(chan).storageCost + data.storageCost)
         _ <- tuplespaceAlg.produce(Channel(chan), ListChannelWithRandom(data, rand), persistent)
@@ -125,7 +90,6 @@
       * @return  An optional continuation resulting from a match. The body of the continuation
       *          will be @param body if the continuation is not None.
       */
-<<<<<<< HEAD
     private def consume(binds: Seq[(BindPattern, Quote)],
                         body: Par,
                         persistent: Boolean,
@@ -138,33 +102,6 @@
         _ <- tuplespaceAlg.consume(binds, ParWithRandom(body, rand), persistent)
       } yield ()
     }
-=======
-    override def consume(binds: Seq[(BindPattern, Quote)], body: Par, persistent: Boolean)(
-        implicit env: Env[Par],
-        rand: Blake2b512Random): M[Unit] =
-      binds match {
-        case Nil => s.raiseError(ReduceError("Error: empty binds"))
-        case _ =>
-          val (patterns: Seq[BindPattern], sources: Seq[Quote]) = binds.unzip
-          tupleSpace
-            .consume(sources.map(q => Channel(q)).toList,
-                     patterns.toList,
-                     TaggedContinuation(ParBody(ParWithRandom(body, rand))),
-                     persist = persistent)
-            .flatMap {
-              case Some((continuation, dataList)) =>
-                dispatcher.dispatch(continuation, dataList)
-                if (persistent) {
-                  List(dispatcher.dispatch(continuation, dataList),
-                       consume(binds, body, persistent)).parSequence
-                    .map(_ => ())
-                } else {
-                  dispatcher.dispatch(continuation, dataList)
-                }
-              case None => Applicative[M].pure(())
-            }
-      }
->>>>>>> 26500e32
 
     /** WanderUnordered is the non-deterministic analogue
       * of traverse - it parallelizes eval.
@@ -235,11 +172,7 @@
                 p <- evalExprToPar(Expr(e))
                 _ <- eval(p)(env, newRand)
               } yield ()).handleError(fTell.tell)
-<<<<<<< HEAD
             case _ => s.unit
-=======
-            case _ => Applicative[M].pure(())
->>>>>>> 26500e32
           }
         })
       ).parSequence.as(Unit)
@@ -276,11 +209,7 @@
                         if (!value.writeFlag) {
                           s.raiseError(ReduceError("Trying to send on non-writeable channel."))
                         } else {
-<<<<<<< HEAD
-                          Applicative[M].pure(Quote(value.body))
-=======
-                          s.pure(Quote(value.body.get))
->>>>>>> 26500e32
+                          s.pure(Quote(value.body))
                         }
                       case None => Applicative[M].pure(subChan)
                     }
@@ -328,14 +257,13 @@
       *                  an exception.
       *
       */
-<<<<<<< HEAD
     private def eval(valproc: Var)(implicit env: Env[Par]): M[Par] =
       costAccountingAlg.charge(VAR_EVAL_COST) *> { //TODO: should variable evaluation depend on the env size?
         valproc.varInstance match {
           case BoundVar(level) =>
             env.get(level) match {
               case Some(par) =>
-                Applicative[M].pure(par)
+                s.pure(par)
               case None =>
                 s.raiseError(ReduceError("Unbound variable: " + level + " in " + env.envMap))
             }
@@ -346,22 +274,6 @@
           case VarInstance.Empty =>
             s.raiseError(ReduceError("Impossible var instance EMPTY"))
         }
-=======
-    def eval(valproc: Var)(implicit env: Env[Par]): M[Par] =
-      valproc.varInstance match {
-        case BoundVar(level) =>
-          env.get(level) match {
-            case Some(par) => s.pure(par)
-            case None =>
-              s.raiseError(ReduceError("Unbound variable: " + level + " in " + env.envMap))
-          }
-        case Wildcard(_) =>
-          s.raiseError(ReduceError("Unbound variable: attempting to evaluate a pattern"))
-        case FreeVar(_) =>
-          s.raiseError(ReduceError("Unbound variable: attempting to evaluate a pattern"))
-        case VarInstance.Empty =>
-          s.raiseError(ReduceError("Impossible var instance EMPTY"))
->>>>>>> 26500e32
       }
 
     /**
@@ -378,7 +290,6 @@
       *            a binding for channel
       * @return A quoted process or "channel value"
       */
-<<<<<<< HEAD
     private def eval(channel: Channel)(implicit env: Env[Par]): M[Quote] =
       costAccountingAlg.charge(CHANNEL_EVAL_COST) *> {
         channel.channelInstance match {
@@ -394,19 +305,6 @@
           case ChannelInstance.Empty =>
             s.raiseError(ReduceError("Impossible channel instance EMPTY"))
         }
-=======
-    def eval(channel: Channel)(implicit env: Env[Par]): M[Quote] =
-      channel.channelInstance match {
-        case Quote(p) =>
-          for { evaled <- evalExpr(p) } yield Quote(evaled)
-        case ChanVar(varue) =>
-          for {
-            par    <- eval(varue)
-            evaled <- evalExpr(par)
-          } yield Quote(evaled)
-        case ChannelInstance.Empty =>
-          s.raiseError(ReduceError("Impossible channel instance EMPTY"))
->>>>>>> 26500e32
       }
 
     private def evalExplicit(mat: Match)(env: Env[Par], rand: Blake2b512Random): M[Unit] =
@@ -487,17 +385,10 @@
                      if (!value.readFlag) {
                        s.raiseError(ReduceError("Trying to read from non-readable channel."))
                      } else {
-<<<<<<< HEAD
-                       Applicative[M].pure(Quote(value.body))
-                     }
-                   case None =>
-                     Applicative[M].pure(subst)
-=======
-                       s.pure(Quote(value.body.get))
+                       s.pure(Quote(value.body))
                      }
                    case None =>
                      s.pure(subst)
->>>>>>> 26500e32
                  }
       } yield unbndl
 
@@ -522,11 +413,7 @@
             resultPar <- methodLookup match {
                           case None =>
                             s.raiseError(ReduceError("Unimplemented method: " + method))
-<<<<<<< HEAD
                           case Some(f) => f(target, evaledArgs)(env)
-=======
-                          case Some(f) => f(target.get, evaledArgs)(env)
->>>>>>> 26500e32
                         }
           } yield resultPar
         }
@@ -677,11 +564,7 @@
             resultPar <- methodLookup match {
                           case None =>
                             s.raiseError(ReduceError("Unimplemented method: " + method))
-<<<<<<< HEAD
                           case Some(f) => f(target, evaledArgs)(env)
-=======
-                          case Some(f) => f(target.get, evaledArgs)(env)
->>>>>>> 26500e32
                         }
             resultExpr <- evalSingleExpr(resultPar)
             _          <- costAccountingAlg.charge(METHOD_CALL_COST)
@@ -742,18 +625,11 @@
           if (args.nonEmpty) {
             s.raiseError(ReduceError("Error: toByteArray does not take arguments"))
           } else {
-<<<<<<< HEAD
             for {
               exprEvaled <- evalExpr(p)(env)
               _          <- costAccountingAlg.charge(toByteArrayCost(exprEvaled))
               ba         <- s.fromEither(serialize(exprEvaled))
             } yield Expr(GByteArray(ByteString.copyFrom(ba)))
-=======
-            evalExpr(p)(env)
-              .map(serialize(_))
-              .flatMap(s.fromEither)
-              .map(b => Expr(GByteArray(ByteString.copyFrom(b))))
->>>>>>> 26500e32
           }
         }
     }
@@ -768,17 +644,12 @@
               def decodingError(th: Throwable) =
                 ReduceError(
                   s"Error: exception was thrown when decoding input string to hexadecimal: ${th.getMessage}")
-<<<<<<< HEAD
               for {
                 _           <- costAccountingAlg.charge(hexToByteCost(encoded))
                 encodingRes = Try(ByteString.copyFrom(Base16.decode(encoded)))
                 res <- encodingRes.fold(th => s.raiseError(th),
                                         ba => Applicative[M].pure[Par](Expr(GByteArray(ba))))
               } yield res
-=======
-              Try(Expr(GByteArray(ByteString.copyFrom(Base16.decode(encoded)))))
-                .fold(th => s.raiseError[Par](decodingError(th)), x => s.pure[Par](x))
->>>>>>> 26500e32
             case _ =>
               s.raiseError(ReduceError("Error: hexToBytes can be called only on single strings."))
           }
@@ -854,11 +725,7 @@
                 EMapBody(ParMap(newMap))
               )
           case _ =>
-<<<<<<< HEAD
             s.raiseError(ReduceError("Error: diff can be called on Map or Set."))
-=======
-            s.raiseError(ReduceError("Error: diff applied to something that wasn't a Set"))
->>>>>>> 26500e32
         }
       method("diff", 1, args) {
         for {
