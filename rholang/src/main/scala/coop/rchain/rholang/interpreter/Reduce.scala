--- conflicted
+++ resolved
@@ -86,13 +86,8 @@
 
       for {
         substData <- data.toList.traverse(
-<<<<<<< HEAD
                       substitutePar[M].substitute(_)(0, env).map(p => Channel(Quote(p))))
-        res <- internalProduce(tupleSpace, Channel(chan), substData, persist = persistent)
-=======
-                      substitutePar[M].substitute(_).map(p => Channel(Quote(p))))
         res <- tupleSpace.produce(Channel(chan), substData, persist = persistent)
->>>>>>> e6bf41cb
         _   <- go(res)
       } yield ()
     }
