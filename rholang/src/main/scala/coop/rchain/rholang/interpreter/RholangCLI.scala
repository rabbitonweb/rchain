package coop.rchain.rholang.interpreter

import java.io.{BufferedOutputStream, FileOutputStream, FileReader, IOException, StringReader}
import java.nio.file.{Files, Path}
import java.util.concurrent.TimeoutException

<<<<<<< HEAD
import coop.rchain.shared.StoreType
=======
import coop.rchain.catscontrib.mtl.implicits._
>>>>>>> a873aa1e
import coop.rchain.catscontrib.TaskContrib._
import coop.rchain.metrics.Metrics
import coop.rchain.models._
import coop.rchain.rholang.interpreter.Runtime.RhoIStore
import coop.rchain.rholang.interpreter.accounting._
import coop.rchain.rholang.interpreter.errors._
import coop.rchain.rholang.interpreter.storage.StoragePrinter
import coop.rchain.shared.Resources
import monix.eval.{Coeval, Task}
import monix.execution.{CancelableFuture, Scheduler}
import org.rogach.scallop.{stringListConverter, ScallopConf}
import coop.rchain.shared.Log

import scala.annotation.tailrec
import scala.concurrent.Await
import scala.concurrent.duration._
<<<<<<< HEAD
import scala.util.{Failure, Success, Try}
=======
import scala.io.Source
import scala.util.{Failure, Success}
>>>>>>> a873aa1e

object RholangCLI {

  class Conf(arguments: Seq[String]) extends ScallopConf(arguments) {
    version("Rholang Mercury 0.2")
    banner("""Options:""")

    val binary = opt[Boolean](descr = "outputs binary protobuf serialization")
    val text   = opt[Boolean](descr = "outputs textual protobuf serialization")
    val quiet  = opt[Boolean](descr = "don't print tuplespace after evaluation")

    val dataDir = opt[Path](
      required = false,
      descr = "Path to data directory",
      default = Some(Files.createTempDirectory("rspace-store-"))
    )

    val mapSize = opt[Long](
      required = false,
      descr = "Map size (in bytes)",
      default = Some(1024L * 1024L * 1024L)
    )

    val files =
      trailArg[List[String]](required = false, descr = "Rholang source file")(stringListConverter)

    verify()
  }

  def main(args: Array[String]): Unit = {
    import monix.execution.Scheduler.Implicits.global

    val conf = new Conf(args)

    implicit val log: Log[Task]          = Log.log[Task]
    implicit val metricsF: Metrics[Task] = new Metrics.MetricsNOP[Task]()

    val runtime = (for {
      runtime <- Runtime.createWithEmptyCost[Task, Task.Par](
                  conf.dataDir(),
                  conf.mapSize(),
                  StoreType.LMDB
                )
      _ <- Runtime.injectEmptyRegistryRoot[Task](runtime.space, runtime.replaySpace)
    } yield (runtime)).unsafeRunSync

    val problems = try {
      if (conf.files.supplied) {
        val problems = for {
          f                <- conf.files()
          result           = processFile(conf, runtime, f, conf.quiet.getOrElse(false)) if result.isFailure
          Failure(problem) = result
        } yield (f, problem)
        problems.foreach {
          case (f, oops) => {
            Console.err.println("error in: " + f)
            errorOrBug(oops) match {
              case Right(err) => Console.err.println(err.getMessage)
              case Left(bug)  => bug.printStackTrace(Console.err)
            }
          }
        }
        problems
      } else {
        repl(runtime)
        List()
      }
    } finally {
      runtime.close().unsafeRunSync
    }
    if (!problems.isEmpty) {
      System.exit(1)
    }
  }

  def errorOrBug(th: Throwable): Either[Throwable, Throwable] = th match {
    // ParserError seems to be about parser construction,
    // i.e. a design-time error that merits a stack trace.
    // LexerError is uses that way too, but it's also
    // used for unexpected EOF and end of string.
    case er: LexerError      => Right(er)
    case er: SyntaxError     => Right(er)
    case er: NormalizerError => Right(er)
    case er: IOException     => Right(er)
    case th: Throwable       => Left(th)
  }

  def reader(fileName: String): FileReader = new FileReader(fileName)

  private def printPrompt(): Unit =
    Console.print("\nrholang> ")

  private def printNormalizedTerm(normalizedTerm: Par): Unit = {
    Console.println("\nEvaluating:")
    Console.println(PrettyPrinter().buildString(normalizedTerm))
  }

  private def printStorageContents[F[_]](store: RhoIStore[F]): Unit = {
    Console.println("\nStorage Contents:")
    Console.println(StoragePrinter.prettyPrint(store))
  }

  private def printCost(cost: Cost): Unit =
    Console.println(s"Estimated deploy cost: $cost")

  private def printErrors(errors: Vector[Throwable]) =
    if (!errors.isEmpty) {
      Console.println("Errors received during evaluation:")
      for {
        error <- errors
      } Console.println(error.getMessage)
    }

  @tailrec
  @SuppressWarnings(Array("org.wartremover.warts.Return"))
  def repl(runtime: Runtime[Task])(implicit scheduler: Scheduler): Unit = {
    printPrompt()
    Option(scala.io.StdIn.readLine()) match {
      case Some(line) =>
        evaluate(runtime, line).unsafeRunSync
      case None =>
        Console.println("\nExiting...")
        return
    }
    repl(runtime)
  }

  def processFile(conf: Conf, runtime: Runtime[Task], fileName: String, quiet: Boolean)(
      implicit scheduler: Scheduler
  ): Try[Unit] = {
    val processTerm: Par => Try[Unit] =
      if (conf.binary()) writeBinary(fileName)
      else if (conf.text()) writeHumanReadable(fileName)
<<<<<<< HEAD
      else evaluatePar(runtime, quiet)

    Try(reader(fileName)).flatMap(source => {
      Interpreter[Coeval]
        .buildNormalizedTerm(source)
        .runAttempt
        .fold(Failure(_), processTerm(_))
    })
=======
      else evaluatePar(runtime, Resources.withResource(Source.fromFile(fileName))(_.mkString))

    val source = reader(fileName)

    ParBuilder[Coeval]
      .buildNormalizedTerm(source)
      .runAttempt
      .fold(_.printStackTrace(Console.err), processTerm)

  }

  def evaluate(runtime: Runtime[Task], source: String): Task[Unit] = {
    implicit val c = runtime.cost
    Interpreter[Task].evaluate(runtime, source).map {
      case EvaluateResult(_, Vector()) =>
      case EvaluateResult(_, errors) =>
        errors.foreach {
          case ie: InterpreterError =>
            // we don't want to print stack trace for user errors
            Console.err.print(ie.getMessage)
          case th =>
            th.printStackTrace(Console.err)
        }
    }
>>>>>>> a873aa1e
  }

  @tailrec
  @SuppressWarnings(Array("org.wartremover.warts.Throw"))
  def waitForSuccess(evaluatorFuture: CancelableFuture[EvaluateResult]): Unit =
    try {
      Await.ready(evaluatorFuture, 5.seconds).value match {
        case Some(Success(EvaluateResult(cost, errors))) =>
          printCost(cost)
          printErrors(errors)
        case Some(Failure(e)) => throw e
        case None             => throw new Exception("Future claimed to be ready, but value was None")
      }
    } catch {
      case _: TimeoutException =>
        Console.println("This is taking a long time. Feel free to ^C and quit.")
        waitForSuccess(evaluatorFuture)
      case e: Exception =>
        throw e
    }

  private def writeHumanReadable(fileName: String)(sortedTerm: Par): Try[Unit] = {
    val compiledFileName = fileName.replaceAll(".rho$", "") + ".rhoc"
    Try({
      new java.io.PrintWriter(compiledFileName) {
        write(sortedTerm.toProtoString)
        close()
      }
      println(s"Compiled $fileName to $compiledFileName")
    })
  }

  private def writeBinary(fileName: String)(sortedTerm: Par): Try[Unit] = {
    val binaryFileName = fileName.replaceAll(".rho$", "") + ".bin"
    Try({
      val output = new BufferedOutputStream(new FileOutputStream(binaryFileName))
      output.write(sortedTerm.toByteString.toByteArray)
      output.close()
      println(s"Compiled $fileName to $binaryFileName")
    })
  }

<<<<<<< HEAD
  def evaluatePar(runtime: Runtime[Task], quiet: Boolean = false)(
      par: Par
  )(implicit scheduler: Scheduler): Try[Unit] = {
    val evaluatorTask =
      for {
        _ <- Task.delay(if (!quiet) {
              printNormalizedTerm(par)
            })
        result <- Interpreter[Task].evaluate(runtime, par)
=======
  def evaluatePar(runtime: Runtime[Task], source: String)(
      par: Par
  )(implicit scheduler: Scheduler): Unit = {
    val evaluatorTask =
      for {
        _ <- Task.now(printNormalizedTerm(par))
        result <- {
          implicit val c = runtime.cost
          Interpreter[Task].evaluate(runtime, source)
        }
>>>>>>> a873aa1e
      } yield result

    Try(waitForSuccess(evaluatorTask.runToFuture)).map { _ok =>
      if (!quiet) {
        printStorageContents(runtime.space.store)
      }
    }
  }

}<|MERGE_RESOLUTION|>--- conflicted
+++ resolved
@@ -4,11 +4,8 @@
 import java.nio.file.{Files, Path}
 import java.util.concurrent.TimeoutException
 
-<<<<<<< HEAD
 import coop.rchain.shared.StoreType
-=======
 import coop.rchain.catscontrib.mtl.implicits._
->>>>>>> a873aa1e
 import coop.rchain.catscontrib.TaskContrib._
 import coop.rchain.metrics.Metrics
 import coop.rchain.models._
@@ -25,12 +22,8 @@
 import scala.annotation.tailrec
 import scala.concurrent.Await
 import scala.concurrent.duration._
-<<<<<<< HEAD
+import scala.io.Source
 import scala.util.{Failure, Success, Try}
-=======
-import scala.io.Source
-import scala.util.{Failure, Success}
->>>>>>> a873aa1e
 
 object RholangCLI {
 
@@ -164,24 +157,15 @@
     val processTerm: Par => Try[Unit] =
       if (conf.binary()) writeBinary(fileName)
       else if (conf.text()) writeHumanReadable(fileName)
-<<<<<<< HEAD
-      else evaluatePar(runtime, quiet)
-
-    Try(reader(fileName)).flatMap(source => {
-      Interpreter[Coeval]
-        .buildNormalizedTerm(source)
-        .runAttempt
-        .fold(Failure(_), processTerm(_))
-    })
-=======
-      else evaluatePar(runtime, Resources.withResource(Source.fromFile(fileName))(_.mkString))
+      else
+        evaluatePar(runtime, Resources.withResource(Source.fromFile(fileName))(_.mkString), quiet)
 
     val source = reader(fileName)
 
     ParBuilder[Coeval]
       .buildNormalizedTerm(source)
       .runAttempt
-      .fold(_.printStackTrace(Console.err), processTerm)
+      .fold(Failure(_), processTerm)
 
   }
 
@@ -198,7 +182,6 @@
             th.printStackTrace(Console.err)
         }
     }
->>>>>>> a873aa1e
   }
 
   @tailrec
@@ -241,8 +224,7 @@
     })
   }
 
-<<<<<<< HEAD
-  def evaluatePar(runtime: Runtime[Task], quiet: Boolean = false)(
+  def evaluatePar(runtime: Runtime[Task], source: String, quiet: Boolean = false)(
       par: Par
   )(implicit scheduler: Scheduler): Try[Unit] = {
     val evaluatorTask =
@@ -250,19 +232,10 @@
         _ <- Task.delay(if (!quiet) {
               printNormalizedTerm(par)
             })
-        result <- Interpreter[Task].evaluate(runtime, par)
-=======
-  def evaluatePar(runtime: Runtime[Task], source: String)(
-      par: Par
-  )(implicit scheduler: Scheduler): Unit = {
-    val evaluatorTask =
-      for {
-        _ <- Task.now(printNormalizedTerm(par))
         result <- {
           implicit val c = runtime.cost
           Interpreter[Task].evaluate(runtime, source)
         }
->>>>>>> a873aa1e
       } yield result
 
     Try(waitForSuccess(evaluatorTask.runToFuture)).map { _ok =>
@@ -271,5 +244,4 @@
       }
     }
   }
-
 }