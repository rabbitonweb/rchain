--- conflicted
+++ resolved
@@ -149,11 +149,10 @@
 object GroundSortMatcher {
   def sortMatch(g: ExprInstance): ScoredTerm[ExprInstance] =
     g match {
-      case gb: GBool    => ScoredTerm(g, BoolSortMatcher.sortMatch(gb).score)
-      case gi: GInt     => ScoredTerm(g, Leaves(Score.INT, gi.value))
-      case gs: GString  => ScoredTerm(g, Node(Score.STRING, Leaf(gs.value)))
-      case gu: GUri     => ScoredTerm(g, Node(Score.URI, Leaf(gu.value)))
-      case gp: GPrivate => ScoredTerm(g, Node(Score.PRIVATE, Leaf(gp.value)))
+      case gb: GBool   => ScoredTerm(g, BoolSortMatcher.sortMatch(gb).score)
+      case gi: GInt    => ScoredTerm(g, Leaves(Score.INT, gi.value))
+      case gs: GString => ScoredTerm(g, Node(Score.STRING, Leaf(gs.value)))
+      case gu: GUri    => ScoredTerm(g, Node(Score.URI, Leaf(gu.value)))
       case EListBody(gl) =>
         val pars = gl.ps.map(par => ParSortMatcher.sortMatch(par))
         ScoredTerm(EList(pars.map(_.term.get)), Node(Score.ELIST, pars.map(_.score): _*))
@@ -197,6 +196,7 @@
         val deduplicatedPars = deduplicateLastWriteWins(sortedPars)
         ScoredTerm(EMap(deduplicatedPars.map(_.term)),
                    Node(Score.EMAP, deduplicatedPars.map(_.score): _*))
+      case _ => throw new Error("GroundSortMatcher passed unknown Expr instance")
     }
 }
 
@@ -402,16 +402,16 @@
 }
 
 object ParSortMatcher {
-<<<<<<< HEAD
   def sortMatch(parOption: Option[Par]): ScoredTerm[Option[Par]] =
     parOption match {
-      case Some(p) => {
+      case Some(p) =>
         val sends    = p.sends.map(s => SendSortMatcher.sortMatch(s)).sorted
         val receives = p.receives.map(r => ReceiveSortMatcher.sortMatch(r)).sorted
         val exprs    = p.exprs.map(e => ExprSortMatcher.sortMatch(e)).sorted
         val evals    = p.evals.map(e => EvalSortMatcher.sortMatch(e)).sorted
         val news     = p.news.map(n => NewSortMatcher.sortMatch(n)).sorted
         val matches  = p.matches.map(m => MatchSortMatcher.sortMatch(m)).sorted
+        val ids      = p.ids.map(g => ScoredTerm(g, Node(Score.PRIVATE, Leaf(g.id)))).sorted
         val sortedPar = Par(
           sends = sends.map(_.term),
           receives = receives.map(_.term),
@@ -419,42 +419,15 @@
           evals = evals.map(_.term),
           news = news.map(_.term),
           matches = matches.map(_.term),
+          ids = ids.map(_.term),
           freeCount = p.freeCount,
           locallyFree = p.locallyFree
         )
         val parScore = Node(Score.PAR,
                             sends.map(_.score) ++
                               receives.map(_.score) ++ exprs.map(_.score) ++
-                              evals.map(_.score) ++ news.map(_.score): _*)
+                              evals.map(_.score) ++ news.map(_.score) ++ ids.map(_.score): _*)
         ScoredTerm(sortedPar, parScore)
-      }
       case None => throw new Error("ParSortMatcher was passed None")
     }
-
-=======
-  def sortMatch(p: Par): ScoredTerm[Par] = {
-    val sends    = p.sends.map(s => SendSortMatcher.sortMatch(s)).sorted
-    val receives = p.receives.map(r => ReceiveSortMatcher.sortMatch(r)).sorted
-    val exprs    = p.exprs.map(e => ExprSortMatcher.sortMatch(e)).sorted
-    val evals    = p.evals.map(e => EvalSortMatcher.sortMatch(e)).sorted
-    val news     = p.news.map(n => NewSortMatcher.sortMatch(n)).sorted
-    val matches  = p.matches.map(m => MatchSortMatcher.sortMatch(m)).sorted
-    val ids      = p.id.map(g => GroundSortMatcher.sortMatch(g)).sorted
-    val sortedPar = Par(
-      sends.map(_.term),
-      receives.map(_.term),
-      evals.map(_.term),
-      news.map(_.term),
-      exprs.map(_.term),
-      matches.map(_.term),
-      ids.map(_.term).asInstanceOf[List[GPrivate]],
-      p.freeCount
-    )
-    val parScore = Node(Score.PAR,
-                        sends.map(_.score) ++
-                          receives.map(_.score) ++ exprs.map(_.score) ++
-                          evals.map(_.score) ++ news.map(_.score): _*)
-    ScoredTerm(sortedPar, parScore)
-  }
->>>>>>> 313da9f6
 }