package coop.rchain.rholang.interpreter

import coop.rchain.rholang.interpreter.Env.DeBruijn
import coop.rchain.models.Var.VarInstance._
import coop.rchain.models.Channel.ChannelInstance._
import coop.rchain.models.Expr.ExprInstance._
import coop.rchain.models._
import implicits._

object Substitute {

  def subOrDec(term: Var)(implicit env: Env[Par]): Either[Var, Par] =
    term.varInstance match {
      case BoundVar(level) =>
        env.get(level) match {
          case Some(par) => Right(rename(par, env.level))
          case None =>
            if (level - env.level < 0)
              throw new Error(s"Illegal Index [Variable: $term, Level: ${level - env.level}]")
            else Left(BoundVar(level - env.level))
        }
      case _ => throw new Error(s"Illegal Substitution [$term]")
    }

  def subOrDec(exp: EVar)(implicit env: Env[Par]): Either[EVar, Par] =
    subOrDec(exp.v.get) match {
      case Left(varue) => Left(EVar(varue))
      case Right(par)  => Right(par)
    }

  def substitute(term: Channel)(implicit env: Env[Par]): Channel =
    term.channelInstance match {
      case Quote(p) => Quote(substitute(p))
      case ChanVar(v) =>
        subOrDec(v) match {
          case Left(_v) => ChanVar(_v)
          case Right(p) => Quote(p)
        }
    }

  def substitute(term: Par)(implicit env: Env[Par]): Par = {

    def subExp(expxs: List[Expr]): Par =
      (expxs :\ Par()) { (expr, par) =>
        expr.exprInstance match {
          case EVarBody(e @ EVar(_)) =>
            subOrDec(e) match {
              case Left(_e)    => par.prepend(_e)
              case Right(_par) => _par ++ par
            }
          case e @ _ => par.prepend(substitute(expr))
        }
      }

    Par(
      for { s <- term.sends } yield substitute(s),
      for { r <- term.receives } yield substitute(r),
      for { e <- term.evals } yield substitute(e),
      for { n <- term.news } yield substitute(n),
      Nil,
      for { m <- term.matches } yield substitute(m),
<<<<<<< HEAD
      term.ids,
      term.freeCount
    ) ++ subExp(term.exprs.toList)
=======
      term.id,
      term.freeCount,
      term.locallyFree.from(env.level).map(x => x - env.level)
    ) ++ subExp(term.exprs)
>>>>>>> 3e72df07
  }

  def substitute(term: Send)(implicit env: Env[Par]): Send =
    Send(
      substitute(term.chan.get),
      term.data map { par =>
        substitute(par)
      },
      term.persistent,
      term.freeCount,
      term.locallyFree.from(env.level).map(x => x - env.level)
    )

  def substitute(term: Receive)(implicit env: Env[Par]): Receive =
    Receive(
      for { ReceiveBind(xs, Some(chan)) <- term.binds } yield {
        ReceiveBind(xs, substitute(chan))
      },
      substitute(term.body.get),
      term.persistent,
      term.bindCount,
      term.freeCount,
      term.locallyFree.from(env.level).map(x => x - env.level)
    )

  def substitute(term: Eval)(implicit env: Env[Par]): Eval =
    Eval(substitute(term.channel.get))

  def substitute(term: New)(implicit env: Env[Par]): New =
<<<<<<< HEAD
    New(term.bindCount, substitute(term.p.get))
=======
    New(term.bindCount,
        substitute(term.p),
        term.locallyFree.from(env.level).map(x => x - env.level))
>>>>>>> 3e72df07

  def substitute(term: Match)(implicit env: Env[Par]): Match =
    Match(
      substitute(term.target.get),
      for { MatchCase(_case, Some(par)) <- term.cases } yield {
        MatchCase(_case, substitute(par))
      },
      term.freeCount,
      term.locallyFree.from(env.level).map(x => x - env.level)
    )

  def substitute(exp: Expr)(implicit env: Env[Par]): Expr =
<<<<<<< HEAD
    exp.exprInstance match {
      case ENotBody(ENot(par))            => ENot(substitute(par.get))
      case ENegBody(ENeg(par))            => ENeg(substitute(par.get))
      case EMultBody(EMult(par1, par2))   => EMult(substitute(par1.get), substitute(par2.get))
      case EDivBody(EDiv(par1, par2))     => EDiv(substitute(par1.get), substitute(par2.get))
      case EPlusBody(EPlus(par1, par2))   => EPlus(substitute(par1.get), substitute(par2.get))
      case EMinusBody(EMinus(par1, par2)) => EMinus(substitute(par1.get), substitute(par2.get))
      case ELtBody(ELt(par1, par2))       => ELt(substitute(par1.get), substitute(par2.get))
      case ELteBody(ELte(par1, par2))     => ELte(substitute(par1.get), substitute(par2.get))
      case EGtBody(EGt(par1, par2))       => EGt(substitute(par1.get), substitute(par2.get))
      case EGteBody(EGte(par1, par2))     => EGte(substitute(par1.get), substitute(par2.get))
      case EEqBody(EEq(par1, par2))       => EEq(substitute(par1.get), substitute(par2.get))
      case ENeqBody(ENeq(par1, par2))     => ENeq(substitute(par1.get), substitute(par2.get))
      case EAndBody(EAnd(par1, par2))     => EAnd(substitute(par1.get), substitute(par2.get))
      case EOrBody(EOr(par1, par2))       => EOr(substitute(par1.get), substitute(par2.get))
      case EListBody(EList(ps)) =>
=======
    exp match {
      case ENot(par)          => ENot(substitute(par))
      case ENeg(par)          => ENeg(substitute(par))
      case EMult(par1, par2)  => EMult(substitute(par1), substitute(par2))
      case EDiv(par1, par2)   => EDiv(substitute(par1), substitute(par2))
      case EPlus(par1, par2)  => EPlus(substitute(par1), substitute(par2))
      case EMinus(par1, par2) => EMinus(substitute(par1), substitute(par2))
      case ELt(par1, par2)    => ELt(substitute(par1), substitute(par2))
      case ELte(par1, par2)   => ELte(substitute(par1), substitute(par2))
      case EGt(par1, par2)    => EGt(substitute(par1), substitute(par2))
      case EGte(par1, par2)   => EGte(substitute(par1), substitute(par2))
      case EEq(par1, par2)    => EEq(substitute(par1), substitute(par2))
      case ENeq(par1, par2)   => ENeq(substitute(par1), substitute(par2))
      case EAnd(par1, par2)   => EAnd(substitute(par1), substitute(par2))
      case EOr(par1, par2)    => EOr(substitute(par1), substitute(par2))
      case EList(ps, freeCount, locallyFree) =>
>>>>>>> 3e72df07
        val _ps = for { par <- ps } yield {
          substitute(par.get)
        }
<<<<<<< HEAD
        val fc = (0 /: _ps) { (i, par) =>
          i + par.freeCount
        }
        Expr(exprInstance = EListBody(EList(_ps)), freeCount = fc, locallyFree = exp.locallyFree)
      case ETupleBody(ETuple(ps)) =>
=======
        EList(_ps, freeCount, locallyFree.from(env.level).map(x => x - env.level))
      case ETuple(ps, freeCount, locallyFree) =>
>>>>>>> 3e72df07
        val _ps = for { par <- ps } yield {
          substitute(par.get)
        }
<<<<<<< HEAD
        val fc = (0 /: _ps) { (i, par) =>
          i + par.freeCount
        }
        Expr(exprInstance = ETupleBody(ETuple(_ps)), freeCount = fc, locallyFree = exp.locallyFree)
      case ESetBody(ESet(ps)) =>
=======
        ETuple(_ps, freeCount, locallyFree.from(env.level).map(x => x - env.level))
      case ESet(ps, freeCount, locallyFree) =>
>>>>>>> 3e72df07
        val _ps = for { par <- ps } yield {
          substitute(par.get)
        }
<<<<<<< HEAD
        val fc = (0 /: _ps) { (i, par) =>
          i + par.freeCount
        }
        Expr(exprInstance = ESetBody(ESet(_ps)), freeCount = fc, locallyFree = exp.locallyFree)
      case EMapBody(EMap(kvs)) =>
        val _ps = for { KeyValuePair(p1, p2) <- kvs } yield {
          KeyValuePair(substitute(p1.get), substitute(p2.get))
        }
        val fc = (0 /: _ps) {
          case ((i, KeyValuePair(p1, p2))) =>
            i + p1.get.freeCount + p2.get.freeCount
        }
        Expr(exprInstance = EMapBody(EMap(_ps)), freeCount = fc, locallyFree = exp.locallyFree)
      case g @ _ => exp
=======
        ESet(_ps, freeCount, locallyFree.from(env.level).map(x => x - env.level))
      case EMap(kvs, freeCount, locallyFree) =>
        val _ps = for { (p1, p2) <- kvs } yield {
          (substitute(p1), substitute(p2))
        }
        EMap(_ps, freeCount, locallyFree.from(env.level).map(x => x - env.level))
      case g @ _ => g
>>>>>>> 3e72df07
    }

  def rename(term: Var, j: Int): Var =
    term.varInstance match {
      case BoundVar(i) =>
        if (i + j < 0)
          throw new Error(s"Illegal Index [Variable: $term, Level: ${i + j}]")
        else BoundVar(i + j)
      case _ => term
    }

  def rename(term: Channel, j: Int): Channel =
    term.channelInstance match {
      case Quote(par)     => Quote(rename(par, j))
      case ChanVar(varue) => ChanVar(rename(varue, j))
    }

  def rename(term: Par, j: Int): Par =
    Par(
      for (s <- term.sends) yield {
        rename(s, j)
      },
      for (r <- term.receives) yield {
        rename(r, j)
      },
      for (e <- term.evals) yield {
        rename(e, j)
      },
      for (n <- term.news) yield {
        rename(n, j)
      },
      for (e <- term.exprs) yield {
        rename(e, j)
      },
      for (m <- term.matches) yield {
        rename(m, j)
      },
<<<<<<< HEAD
      term.ids,
      term.freeCount
=======
      term.id,
      term.freeCount,
      term.locallyFree.map(x => x + j)
>>>>>>> 3e72df07
    )

  def rename(term: Send, j: Int): Send =
    Send(
      rename(term.chan.get, j),
      term.data map { par =>
        rename(par, j)
      },
      term.persistent,
      term.freeCount,
      term.locallyFree.map(x => x + j)
    )

  def rename(term: Receive, j: Int): Receive =
    Receive(
      for (ReceiveBind(xs, channel) <- term.binds) yield {
        ReceiveBind(xs, rename(channel.get, j))
      },
      rename(term.body.get, j),
      term.persistent,
      term.bindCount,
      term.freeCount,
      term.locallyFree.map(x => x + j)
    )

  def rename(term: Eval, j: Int): Eval =
    Eval(rename(term.channel.get, j))

  def rename(term: New, j: Int): New =
<<<<<<< HEAD
    New(term.bindCount, rename(term.p.get, j))
=======
    New(term.bindCount, rename(term.p, j), term.locallyFree.map(x => x + j))
>>>>>>> 3e72df07

  def rename(term: Match, j: Int): Match =
    Match(
      rename(term.target.get, j),
      for (MatchCase(pattern, source) <- term.cases) yield {
        MatchCase(pattern, rename(source.get, j))
      },
      term.freeCount,
      term.locallyFree.map(x => x + j)
    )

  def rename(term: Expr, j: Int): Expr =
<<<<<<< HEAD
    term.exprInstance match {
      case EVarBody(EVar(v))          => EVar(rename(v.get, j))
      case ENotBody(ENot(p))          => ENot(rename(p.get, j))
      case ENegBody(ENeg(p))          => ENeg(rename(p.get, j))
      case EMultBody(EMult(p1, p2))   => EMult(rename(p1.get, j), rename(p2.get, j))
      case EDivBody(EDiv(p1, p2))     => EDiv(rename(p1.get, j), rename(p2.get, j))
      case EPlusBody(EPlus(p1, p2))   => EPlus(rename(p1.get, j), rename(p2.get, j))
      case EMinusBody(EMinus(p1, p2)) => EMinus(rename(p1.get, j), rename(p2.get, j))
      case ELtBody(ELt(p1, p2))       => ELt(rename(p1.get, j), rename(p2.get, j))
      case ELteBody(ELte(p1, p2))     => ELte(rename(p1.get, j), rename(p2.get, j))
      case EGtBody(EGt(p1, p2))       => EGt(rename(p1.get, j), rename(p2.get, j))
      case EGteBody(EGte(p1, p2))     => EGte(rename(p1.get, j), rename(p2.get, j))
      case EEqBody(EEq(p1, p2))       => EEq(rename(p1.get, j), rename(p2.get, j))
      case ENeqBody(ENeq(p1, p2))     => ENeq(rename(p1.get, j), rename(p2.get, j))
      case EAndBody(EAnd(p1, p2))     => EAnd(rename(p1.get, j), rename(p2.get, j))
      case EOrBody(EOr(p1, p2))       => EOr(rename(p1.get, j), rename(p2.get, j))
      case EListBody(EList(xs)) =>
        Expr(exprInstance = EList(for { par <- xs } yield {
          rename(par, j)
        }), freeCount = term.freeCount, locallyFree = term.locallyFree)
      case ETupleBody(ETuple(xs)) =>
        Expr(exprInstance = ETuple(for { par <- xs } yield {
          rename(par, j)
        }), freeCount = term.freeCount, locallyFree = term.locallyFree)
      case ESetBody(ESet(xs)) =>
        Expr(exprInstance = ESet(for { par <- xs } yield {
          rename(par, j)
        }), freeCount = term.freeCount, locallyFree = term.locallyFree)
      case EMapBody(EMap(xs)) =>
        Expr(
          exprInstance = EMap(for { KeyValuePair(par0, par1) <- xs } yield {
            KeyValuePair(rename(par0.get, j), rename(par1.get, j))
          }),
          freeCount = term.freeCount,
          locallyFree = term.locallyFree
        )
      case g @ _ => term
=======
    term match {
      case EVar(v: Var)             => EVar(rename(v, j))
      case ENot(p: Par)             => ENot(rename(p, j))
      case ENeg(p: Par)             => ENeg(rename(p, j))
      case EMult(p1: Par, p2: Par)  => EMult(rename(p1, j), rename(p2, j))
      case EDiv(p1: Par, p2: Par)   => EDiv(rename(p1, j), rename(p2, j))
      case EPlus(p1: Par, p2: Par)  => EPlus(rename(p1, j), rename(p2, j))
      case EMinus(p1: Par, p2: Par) => EMinus(rename(p1, j), rename(p2, j))
      case ELt(p1: Par, p2: Par)    => ELt(rename(p1, j), rename(p2, j))
      case ELte(p1: Par, p2: Par)   => ELte(rename(p1, j), rename(p2, j))
      case EGt(p1: Par, p2: Par)    => EGt(rename(p1, j), rename(p2, j))
      case EGte(p1: Par, p2: Par)   => EGte(rename(p1, j), rename(p2, j))
      case EEq(p1: Par, p2: Par)    => EEq(rename(p1, j), rename(p2, j))
      case ENeq(p1: Par, p2: Par)   => ENeq(rename(p1, j), rename(p2, j))
      case EAnd(p1: Par, p2: Par)   => EAnd(rename(p1, j), rename(p2, j))
      case EOr(p1: Par, p2: Par)    => EOr(rename(p1, j), rename(p2, j))
      case EList(xs, _fc, locallyFree) =>
        EList(for { par <- xs } yield {
          rename(par, j)
        }, _fc, locallyFree.map(x => x + j))
      case ETuple(xs, _fc, locallyFree) =>
        ETuple(for { par <- xs } yield {
          rename(par, j)
        }, _fc, locallyFree.map(x => x + j))
      case ESet(xs, _fc, locallyFree) =>
        ESet(for { par <- xs } yield {
          rename(par, j)
        }, _fc, locallyFree.map(x => x + j))
      case EMap(xs, _fc, locallyFree) =>
        EMap(for { (par0, par1) <- xs } yield {
          (rename(par0, j), rename(par1, j))
        }, _fc, locallyFree.map(x => x + j))
      case g @ _ => g
>>>>>>> 3e72df07
    }
}<|MERGE_RESOLUTION|>--- conflicted
+++ resolved
@@ -59,16 +59,10 @@
       for { n <- term.news } yield substitute(n),
       Nil,
       for { m <- term.matches } yield substitute(m),
-<<<<<<< HEAD
       term.ids,
-      term.freeCount
+      term.freeCount,
+      term.locallyFree.from(env.level).map(x => x - env.level)
     ) ++ subExp(term.exprs.toList)
-=======
-      term.id,
-      term.freeCount,
-      term.locallyFree.from(env.level).map(x => x - env.level)
-    ) ++ subExp(term.exprs)
->>>>>>> 3e72df07
   }
 
   def substitute(term: Send)(implicit env: Env[Par]): Send =
@@ -98,13 +92,10 @@
     Eval(substitute(term.channel.get))
 
   def substitute(term: New)(implicit env: Env[Par]): New =
-<<<<<<< HEAD
-    New(term.bindCount, substitute(term.p.get))
-=======
     New(term.bindCount,
-        substitute(term.p),
+        substitute(term.p.get),
+        term.freeCount,
         term.locallyFree.from(env.level).map(x => x - env.level))
->>>>>>> 3e72df07
 
   def substitute(term: Match)(implicit env: Env[Par]): Match =
     Match(
@@ -117,7 +108,6 @@
     )
 
   def substitute(exp: Expr)(implicit env: Env[Par]): Expr =
-<<<<<<< HEAD
     exp.exprInstance match {
       case ENotBody(ENot(par))            => ENot(substitute(par.get))
       case ENegBody(ENeg(par))            => ENeg(substitute(par.get))
@@ -134,58 +124,35 @@
       case EAndBody(EAnd(par1, par2))     => EAnd(substitute(par1.get), substitute(par2.get))
       case EOrBody(EOr(par1, par2))       => EOr(substitute(par1.get), substitute(par2.get))
       case EListBody(EList(ps)) =>
-=======
-    exp match {
-      case ENot(par)          => ENot(substitute(par))
-      case ENeg(par)          => ENeg(substitute(par))
-      case EMult(par1, par2)  => EMult(substitute(par1), substitute(par2))
-      case EDiv(par1, par2)   => EDiv(substitute(par1), substitute(par2))
-      case EPlus(par1, par2)  => EPlus(substitute(par1), substitute(par2))
-      case EMinus(par1, par2) => EMinus(substitute(par1), substitute(par2))
-      case ELt(par1, par2)    => ELt(substitute(par1), substitute(par2))
-      case ELte(par1, par2)   => ELte(substitute(par1), substitute(par2))
-      case EGt(par1, par2)    => EGt(substitute(par1), substitute(par2))
-      case EGte(par1, par2)   => EGte(substitute(par1), substitute(par2))
-      case EEq(par1, par2)    => EEq(substitute(par1), substitute(par2))
-      case ENeq(par1, par2)   => ENeq(substitute(par1), substitute(par2))
-      case EAnd(par1, par2)   => EAnd(substitute(par1), substitute(par2))
-      case EOr(par1, par2)    => EOr(substitute(par1), substitute(par2))
-      case EList(ps, freeCount, locallyFree) =>
->>>>>>> 3e72df07
         val _ps = for { par <- ps } yield {
           substitute(par.get)
         }
-<<<<<<< HEAD
         val fc = (0 /: _ps) { (i, par) =>
           i + par.freeCount
         }
-        Expr(exprInstance = EListBody(EList(_ps)), freeCount = fc, locallyFree = exp.locallyFree)
+        Expr(exprInstance = EListBody(EList(_ps)),
+             freeCount = fc,
+             locallyFree = exp.locallyFree.from(env.level).map(x => x - env.level))
       case ETupleBody(ETuple(ps)) =>
-=======
-        EList(_ps, freeCount, locallyFree.from(env.level).map(x => x - env.level))
-      case ETuple(ps, freeCount, locallyFree) =>
->>>>>>> 3e72df07
         val _ps = for { par <- ps } yield {
           substitute(par.get)
         }
-<<<<<<< HEAD
         val fc = (0 /: _ps) { (i, par) =>
           i + par.freeCount
         }
-        Expr(exprInstance = ETupleBody(ETuple(_ps)), freeCount = fc, locallyFree = exp.locallyFree)
+        Expr(exprInstance = ETupleBody(ETuple(_ps)),
+             freeCount = fc,
+             locallyFree = exp.locallyFree.from(env.level).map(x => x - env.level))
       case ESetBody(ESet(ps)) =>
-=======
-        ETuple(_ps, freeCount, locallyFree.from(env.level).map(x => x - env.level))
-      case ESet(ps, freeCount, locallyFree) =>
->>>>>>> 3e72df07
         val _ps = for { par <- ps } yield {
           substitute(par.get)
         }
-<<<<<<< HEAD
         val fc = (0 /: _ps) { (i, par) =>
           i + par.freeCount
         }
-        Expr(exprInstance = ESetBody(ESet(_ps)), freeCount = fc, locallyFree = exp.locallyFree)
+        Expr(exprInstance = ESetBody(ESet(_ps)),
+             freeCount = fc,
+             locallyFree = exp.locallyFree.from(env.level).map(x => x - env.level))
       case EMapBody(EMap(kvs)) =>
         val _ps = for { KeyValuePair(p1, p2) <- kvs } yield {
           KeyValuePair(substitute(p1.get), substitute(p2.get))
@@ -194,17 +161,10 @@
           case ((i, KeyValuePair(p1, p2))) =>
             i + p1.get.freeCount + p2.get.freeCount
         }
-        Expr(exprInstance = EMapBody(EMap(_ps)), freeCount = fc, locallyFree = exp.locallyFree)
+        Expr(exprInstance = EMapBody(EMap(_ps)),
+             freeCount = fc,
+             locallyFree = exp.locallyFree.from(env.level).map(x => x - env.level))
       case g @ _ => exp
-=======
-        ESet(_ps, freeCount, locallyFree.from(env.level).map(x => x - env.level))
-      case EMap(kvs, freeCount, locallyFree) =>
-        val _ps = for { (p1, p2) <- kvs } yield {
-          (substitute(p1), substitute(p2))
-        }
-        EMap(_ps, freeCount, locallyFree.from(env.level).map(x => x - env.level))
-      case g @ _ => g
->>>>>>> 3e72df07
     }
 
   def rename(term: Var, j: Int): Var =
@@ -242,14 +202,9 @@
       for (m <- term.matches) yield {
         rename(m, j)
       },
-<<<<<<< HEAD
       term.ids,
-      term.freeCount
-=======
-      term.id,
-      term.freeCount,
-      term.locallyFree.map(x => x + j)
->>>>>>> 3e72df07
+      term.freeCount,
+      term.locallyFree.map(x => x + j)
     )
 
   def rename(term: Send, j: Int): Send =
@@ -279,11 +234,10 @@
     Eval(rename(term.channel.get, j))
 
   def rename(term: New, j: Int): New =
-<<<<<<< HEAD
-    New(term.bindCount, rename(term.p.get, j))
-=======
-    New(term.bindCount, rename(term.p, j), term.locallyFree.map(x => x + j))
->>>>>>> 3e72df07
+    New(term.bindCount,
+        rename(term.p.get, j),
+        term.p.get.freeCount,
+        term.locallyFree.map(x => x + j))
 
   def rename(term: Match, j: Int): Match =
     Match(
@@ -296,7 +250,6 @@
     )
 
   def rename(term: Expr, j: Int): Expr =
-<<<<<<< HEAD
     term.exprInstance match {
       case EVarBody(EVar(v))          => EVar(rename(v.get, j))
       case ENotBody(ENot(p))          => ENot(rename(p.get, j))
@@ -316,58 +269,23 @@
       case EListBody(EList(xs)) =>
         Expr(exprInstance = EList(for { par <- xs } yield {
           rename(par, j)
-        }), freeCount = term.freeCount, locallyFree = term.locallyFree)
+        }), freeCount = term.freeCount, locallyFree = term.locallyFree.map(x => x + j))
       case ETupleBody(ETuple(xs)) =>
         Expr(exprInstance = ETuple(for { par <- xs } yield {
           rename(par, j)
-        }), freeCount = term.freeCount, locallyFree = term.locallyFree)
+        }), freeCount = term.freeCount, locallyFree = term.locallyFree.map(x => x + j))
       case ESetBody(ESet(xs)) =>
         Expr(exprInstance = ESet(for { par <- xs } yield {
           rename(par, j)
-        }), freeCount = term.freeCount, locallyFree = term.locallyFree)
+        }), freeCount = term.freeCount, locallyFree = term.locallyFree.map(x => x + j))
       case EMapBody(EMap(xs)) =>
         Expr(
           exprInstance = EMap(for { KeyValuePair(par0, par1) <- xs } yield {
             KeyValuePair(rename(par0.get, j), rename(par1.get, j))
           }),
           freeCount = term.freeCount,
-          locallyFree = term.locallyFree
+          locallyFree = term.locallyFree.map(x => x + j)
         )
       case g @ _ => term
-=======
-    term match {
-      case EVar(v: Var)             => EVar(rename(v, j))
-      case ENot(p: Par)             => ENot(rename(p, j))
-      case ENeg(p: Par)             => ENeg(rename(p, j))
-      case EMult(p1: Par, p2: Par)  => EMult(rename(p1, j), rename(p2, j))
-      case EDiv(p1: Par, p2: Par)   => EDiv(rename(p1, j), rename(p2, j))
-      case EPlus(p1: Par, p2: Par)  => EPlus(rename(p1, j), rename(p2, j))
-      case EMinus(p1: Par, p2: Par) => EMinus(rename(p1, j), rename(p2, j))
-      case ELt(p1: Par, p2: Par)    => ELt(rename(p1, j), rename(p2, j))
-      case ELte(p1: Par, p2: Par)   => ELte(rename(p1, j), rename(p2, j))
-      case EGt(p1: Par, p2: Par)    => EGt(rename(p1, j), rename(p2, j))
-      case EGte(p1: Par, p2: Par)   => EGte(rename(p1, j), rename(p2, j))
-      case EEq(p1: Par, p2: Par)    => EEq(rename(p1, j), rename(p2, j))
-      case ENeq(p1: Par, p2: Par)   => ENeq(rename(p1, j), rename(p2, j))
-      case EAnd(p1: Par, p2: Par)   => EAnd(rename(p1, j), rename(p2, j))
-      case EOr(p1: Par, p2: Par)    => EOr(rename(p1, j), rename(p2, j))
-      case EList(xs, _fc, locallyFree) =>
-        EList(for { par <- xs } yield {
-          rename(par, j)
-        }, _fc, locallyFree.map(x => x + j))
-      case ETuple(xs, _fc, locallyFree) =>
-        ETuple(for { par <- xs } yield {
-          rename(par, j)
-        }, _fc, locallyFree.map(x => x + j))
-      case ESet(xs, _fc, locallyFree) =>
-        ESet(for { par <- xs } yield {
-          rename(par, j)
-        }, _fc, locallyFree.map(x => x + j))
-      case EMap(xs, _fc, locallyFree) =>
-        EMap(for { (par0, par1) <- xs } yield {
-          (rename(par0, j), rename(par1, j))
-        }, _fc, locallyFree.map(x => x + j))
-      case g @ _ => g
->>>>>>> 3e72df07
     }
 }